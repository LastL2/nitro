--- conflicted
+++ resolved
@@ -6,13 +6,10 @@
 
 import (
 	"errors"
-<<<<<<< HEAD
 	"github.com/ethereum/go-ethereum/common"
 	"github.com/ethereum/go-ethereum/core/state"
 	"github.com/ethereum/go-ethereum/crypto"
 	"github.com/offchainlabs/arbstate/arbos"
-=======
->>>>>>> 149ab955
 	"math/big"
 )
 
@@ -103,7 +100,6 @@
 	value huge,
 	destination addr,
 	calldataForL1 []byte,
-<<<<<<< HEAD
 ) (*big.Int, error) {
 	sendHash := crypto.Keccak256Hash(common.BigToHash(value).Bytes(), destination.Bytes(), calldataForL1)
 	arbosState := arbos.OpenArbosState(st)
@@ -133,14 +129,6 @@
 
 func (con ArbSys) SendMerkleTreeStateGasCost() uint64 {
 	return 0   // OK to leave it at zero, because method is only callable by address zero
-=======
-) (huge, error) {
-	return nil, errors.New("unimplemented")
-}
-
-func (con *ArbSys) SendTxToL1GasCost(destination addr, calldataForL1 []byte) uint64 {
-	return 0
->>>>>>> 149ab955
 }
 
 func (con *ArbSys) WasMyCallersAddressAliased(caller addr, evm mech) (bool, error) {
@@ -151,7 +139,6 @@
 	return 0
 }
 
-<<<<<<< HEAD
 func (con ArbSys) WithdrawEth(
 	caller common.Address,
 	st *state.StateDB,
@@ -163,12 +150,4 @@
 
 func (con ArbSys) WithdrawEthGasCost(destination common.Address) uint64 {
 	return con.SendTxToL1GasCost(destination, []byte{})
-=======
-func (con *ArbSys) WithdrawEth(caller addr, evm mech, value huge, destination addr) (huge, error) {
-	return nil, errors.New("unimplemented")
-}
-
-func (con *ArbSys) WithdrawEthGasCost(destination addr) uint64 {
-	return 0
->>>>>>> 149ab955
 }