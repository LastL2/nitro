// Copyright 2021-2022, Offchain Labs, Inc.
// For license information, see https://github.com/nitro/blob/master/LICENSE

package arbnode

import (
	"context"
	"errors"
	"fmt"
	"math"
	"math/big"
	"os"
	"path/filepath"
	"runtime"
	"strings"
	"time"

	flag "github.com/spf13/pflag"

	"github.com/ethereum/go-ethereum/accounts/abi/bind"
	"github.com/ethereum/go-ethereum/arbitrum"
	"github.com/ethereum/go-ethereum/common"
	"github.com/ethereum/go-ethereum/core"
	"github.com/ethereum/go-ethereum/core/rawdb"
	"github.com/ethereum/go-ethereum/core/types"
	"github.com/ethereum/go-ethereum/core/vm"
	"github.com/ethereum/go-ethereum/crypto"
	"github.com/ethereum/go-ethereum/eth/ethconfig"
	"github.com/ethereum/go-ethereum/ethdb"
	"github.com/ethereum/go-ethereum/log"
	"github.com/ethereum/go-ethereum/node"
	"github.com/ethereum/go-ethereum/params"
	"github.com/ethereum/go-ethereum/rpc"

	"github.com/offchainlabs/nitro/arbos"
	"github.com/offchainlabs/nitro/arbos/arbosState"
	"github.com/offchainlabs/nitro/arbstate"
	"github.com/offchainlabs/nitro/arbutil"
	"github.com/offchainlabs/nitro/broadcastclient"
	"github.com/offchainlabs/nitro/broadcaster"
	"github.com/offchainlabs/nitro/das"
	"github.com/offchainlabs/nitro/solgen/go/bridgegen"
	"github.com/offchainlabs/nitro/solgen/go/challengegen"
	"github.com/offchainlabs/nitro/solgen/go/ospgen"
	"github.com/offchainlabs/nitro/solgen/go/rollupgen"
	"github.com/offchainlabs/nitro/statetransfer"
	"github.com/offchainlabs/nitro/util/headerreader"
	"github.com/offchainlabs/nitro/validator"
	"github.com/offchainlabs/nitro/wsbroadcastserver"
)

type RollupAddresses struct {
	Bridge                 common.Address `json:"bridge"`
	Inbox                  common.Address `json:"inbox"`
	SequencerInbox         common.Address `json:"sequencer-inbox"`
	Rollup                 common.Address `json:"rollup"`
	ValidatorUtils         common.Address `json:"validator-utils"`
	ValidatorWalletCreator common.Address `json:"validator-wallet-creator"`
	DeployedAt             uint64         `json:"deployed-at"`
}

type RollupAddressesConfig struct {
	Bridge                 string `koanf:"bridge"`
	Inbox                  string `koanf:"inbox"`
	SequencerInbox         string `koanf:"sequencer-inbox"`
	Rollup                 string `koanf:"rollup"`
	ValidatorUtils         string `koanf:"validator-utils"`
	ValidatorWalletCreator string `koanf:"validator-wallet-creator"`
	DeployedAt             uint64 `koanf:"deployed-at"`
}

var RollupAddressesConfigDefault = RollupAddressesConfig{}

func RollupAddressesConfigAddOptions(prefix string, f *flag.FlagSet) {
	f.String(prefix+".bridge", "", "the bridge contract address")
	f.String(prefix+".inbox", "", "the inbox contract address")
	f.String(prefix+".sequencer-inbox", "", "the sequencer inbox contract address")
	f.String(prefix+".rollup", "", "the rollup contract address")
	f.String(prefix+".validator-utils", "", "the validator utils contract address")
	f.String(prefix+".validator-wallet-creator", "", "the validator wallet creator contract address")
	f.Uint64(prefix+".deployed-at", 0, "the block number at which the rollup was deployed")
}

func (c *RollupAddressesConfig) ParseAddresses() (RollupAddresses, error) {
	a := RollupAddresses{
		DeployedAt: c.DeployedAt,
	}
	strs := []string{
		c.Bridge,
		c.Inbox,
		c.SequencerInbox,
		c.Rollup,
		c.ValidatorUtils,
		c.ValidatorWalletCreator,
	}
	addrs := []*common.Address{
		&a.Bridge,
		&a.Inbox,
		&a.SequencerInbox,
		&a.Rollup,
		&a.ValidatorUtils,
		&a.ValidatorWalletCreator,
	}
	names := []string{
		"Bridge",
		"Inbox",
		"SequencerInbox",
		"Rollup",
		"ValidatorUtils",
		"ValidatorWalletCreator",
	}
	if len(strs) != len(addrs) {
		return RollupAddresses{}, fmt.Errorf("internal error: attempting to parse %v strings into %v addresses", len(strs), len(addrs))
	}
	complete := true
	for i, s := range strs {
		if !common.IsHexAddress(s) {
			log.Error("invalid address", "name", names[i], "value", s)
			complete = false
		}
		*addrs[i] = common.HexToAddress(s)
	}
	if !complete {
		return RollupAddresses{}, fmt.Errorf("invalid addresses")
	}
	return a, nil
}

func andTxSucceeded(ctx context.Context, l1Reader *headerreader.HeaderReader, tx *types.Transaction, err error) error {
	if err != nil {
		return fmt.Errorf("error submitting tx: %w", err)
	}
	_, err = l1Reader.WaitForTxApproval(ctx, tx)
	if err != nil {
		return fmt.Errorf("error executing tx: %w", err)
	}
	return nil
}

func deployBridgeCreator(ctx context.Context, l1Reader *headerreader.HeaderReader, auth *bind.TransactOpts) (common.Address, error) {
	client := l1Reader.Client()
	bridgeTemplate, tx, _, err := bridgegen.DeployBridge(auth, client)
	err = andTxSucceeded(ctx, l1Reader, tx, err)
	if err != nil {
		return common.Address{}, fmt.Errorf("bridge deploy error: %w", err)
	}

	seqInboxTemplate, tx, _, err := bridgegen.DeploySequencerInbox(auth, client)
	err = andTxSucceeded(ctx, l1Reader, tx, err)
	if err != nil {
		return common.Address{}, fmt.Errorf("sequencer inbox deploy error: %w", err)
	}

	inboxTemplate, tx, _, err := bridgegen.DeployInbox(auth, client)
	err = andTxSucceeded(ctx, l1Reader, tx, err)
	if err != nil {
		return common.Address{}, fmt.Errorf("inbox deploy error: %w", err)
	}

	rollupEventBridgeTemplate, tx, _, err := rollupgen.DeployRollupEventInbox(auth, client)
	err = andTxSucceeded(ctx, l1Reader, tx, err)
	if err != nil {
		return common.Address{}, fmt.Errorf("rollup event bridge deploy error: %w", err)
	}

	outboxTemplate, tx, _, err := bridgegen.DeployOutbox(auth, client)
	err = andTxSucceeded(ctx, l1Reader, tx, err)
	if err != nil {
		return common.Address{}, fmt.Errorf("outbox deploy error: %w", err)
	}

	bridgeCreatorAddr, tx, bridgeCreator, err := rollupgen.DeployBridgeCreator(auth, client)
	err = andTxSucceeded(ctx, l1Reader, tx, err)
	if err != nil {
		return common.Address{}, fmt.Errorf("bridge creator deploy error: %w", err)
	}

	tx, err = bridgeCreator.UpdateTemplates(auth, bridgeTemplate, seqInboxTemplate, inboxTemplate, rollupEventBridgeTemplate, outboxTemplate)
	err = andTxSucceeded(ctx, l1Reader, tx, err)
	if err != nil {
		return common.Address{}, fmt.Errorf("bridge creator update templates error: %w", err)
	}

	return bridgeCreatorAddr, nil
}

func deployChallengeFactory(ctx context.Context, l1Reader *headerreader.HeaderReader, auth *bind.TransactOpts) (common.Address, common.Address, error) {
	client := l1Reader.Client()
	osp0, tx, _, err := ospgen.DeployOneStepProver0(auth, client)
	err = andTxSucceeded(ctx, l1Reader, tx, err)
	if err != nil {
		return common.Address{}, common.Address{}, fmt.Errorf("osp0 deploy error: %w", err)
	}

	ospMem, _, _, err := ospgen.DeployOneStepProverMemory(auth, client)
	err = andTxSucceeded(ctx, l1Reader, tx, err)
	if err != nil {
		return common.Address{}, common.Address{}, fmt.Errorf("ospMemory deploy error: %w", err)
	}

	ospMath, _, _, err := ospgen.DeployOneStepProverMath(auth, client)
	err = andTxSucceeded(ctx, l1Reader, tx, err)
	if err != nil {
		return common.Address{}, common.Address{}, fmt.Errorf("ospMath deploy error: %w", err)
	}

	ospHostIo, _, _, err := ospgen.DeployOneStepProverHostIo(auth, client)
	err = andTxSucceeded(ctx, l1Reader, tx, err)
	if err != nil {
		return common.Address{}, common.Address{}, fmt.Errorf("ospHostIo deploy error: %w", err)
	}

	ospEntryAddr, tx, _, err := ospgen.DeployOneStepProofEntry(auth, client, osp0, ospMem, ospMath, ospHostIo)
	err = andTxSucceeded(ctx, l1Reader, tx, err)
	if err != nil {
		return common.Address{}, common.Address{}, fmt.Errorf("ospEntry deploy error: %w", err)
	}

	challengeManagerAddr, tx, _, err := challengegen.DeployChallengeManager(auth, client)
	err = andTxSucceeded(ctx, l1Reader, tx, err)
	if err != nil {
		return common.Address{}, common.Address{}, fmt.Errorf("ospEntry deploy error: %w", err)
	}

	return ospEntryAddr, challengeManagerAddr, nil
}

func deployRollupCreator(ctx context.Context, l1Reader *headerreader.HeaderReader, auth *bind.TransactOpts) (*rollupgen.RollupCreator, common.Address, common.Address, common.Address, error) {
	bridgeCreator, err := deployBridgeCreator(ctx, l1Reader, auth)
	if err != nil {
		return nil, common.Address{}, common.Address{}, common.Address{}, err
	}

	ospEntryAddr, challengeManagerAddr, err := deployChallengeFactory(ctx, l1Reader, auth)
	if err != nil {
		return nil, common.Address{}, common.Address{}, common.Address{}, err
	}

	rollupAdminLogic, tx, _, err := rollupgen.DeployRollupAdminLogic(auth, l1Reader.Client())
	err = andTxSucceeded(ctx, l1Reader, tx, err)
	if err != nil {
		return nil, common.Address{}, common.Address{}, common.Address{}, fmt.Errorf("rollup admin logic deploy error: %w", err)
	}

	rollupUserLogic, tx, _, err := rollupgen.DeployRollupUserLogic(auth, l1Reader.Client())
	err = andTxSucceeded(ctx, l1Reader, tx, err)
	if err != nil {
		return nil, common.Address{}, common.Address{}, common.Address{}, fmt.Errorf("rollup user logic deploy error: %w", err)
	}

	rollupCreatorAddress, tx, rollupCreator, err := rollupgen.DeployRollupCreator(auth, l1Reader.Client())
	err = andTxSucceeded(ctx, l1Reader, tx, err)
	if err != nil {
		return nil, common.Address{}, common.Address{}, common.Address{}, fmt.Errorf("rollup creator deploy error: %w", err)
	}

	validatorUtils, tx, _, err := rollupgen.DeployValidatorUtils(auth, l1Reader.Client())
	err = andTxSucceeded(ctx, l1Reader, tx, err)
	if err != nil {
		return nil, common.Address{}, common.Address{}, common.Address{}, fmt.Errorf("validator utils deploy error: %w", err)
	}

	validatorWalletCreator, tx, _, err := rollupgen.DeployValidatorWalletCreator(auth, l1Reader.Client())
	err = andTxSucceeded(ctx, l1Reader, tx, err)
	if err != nil {
		return nil, common.Address{}, common.Address{}, common.Address{}, fmt.Errorf("validator wallet creator deploy error: %w", err)
	}

	tx, err = rollupCreator.SetTemplates(
		auth,
		bridgeCreator,
		ospEntryAddr,
		challengeManagerAddr,
		rollupAdminLogic,
		rollupUserLogic,
		validatorUtils,
		validatorWalletCreator,
	)
	err = andTxSucceeded(ctx, l1Reader, tx, err)
	if err != nil {
		return nil, common.Address{}, common.Address{}, common.Address{}, fmt.Errorf("rollup set template error: %w", err)
	}

	return rollupCreator, rollupCreatorAddress, validatorUtils, validatorWalletCreator, nil
}

func GenerateRollupConfig(prod bool, wasmModuleRoot common.Hash, rollupOwner common.Address, chainId *big.Int, loserStakeEscrow common.Address) rollupgen.Config {
	var confirmPeriod uint64
	if prod {
		confirmPeriod = 45818
	} else {
		confirmPeriod = 20
	}
	return rollupgen.Config{
		ConfirmPeriodBlocks:      confirmPeriod,
		ExtraChallengeTimeBlocks: 200,
		StakeToken:               common.Address{},
		BaseStake:                big.NewInt(params.Ether),
		WasmModuleRoot:           wasmModuleRoot,
		Owner:                    rollupOwner,
		LoserStakeEscrow:         loserStakeEscrow,
		ChainId:                  chainId,
		SequencerInboxMaxTimeVariation: rollupgen.ISequencerInboxMaxTimeVariation{
			DelayBlocks:   big.NewInt(60 * 60 * 24 / 15),
			FutureBlocks:  big.NewInt(12),
			DelaySeconds:  big.NewInt(60 * 60 * 24),
			FutureSeconds: big.NewInt(60 * 60),
		},
	}
}

func DeployOnL1(ctx context.Context, l1client arbutil.L1Interface, deployAuth *bind.TransactOpts, sequencer common.Address, authorizeValidators uint64, readerConfig headerreader.ConfigFetcher, machineConfig validator.NitroMachineConfig, config rollupgen.Config) (*RollupAddresses, error) {
	l1Reader := headerreader.New(l1client, readerConfig)
	l1Reader.Start(ctx)
	defer l1Reader.StopAndWait()

	if config.WasmModuleRoot == (common.Hash{}) {
		var err error
		config.WasmModuleRoot, err = machineConfig.ReadLatestWasmModuleRoot()
		if err != nil {
			return nil, err
		}
	}

	rollupCreator, rollupCreatorAddress, validatorUtils, validatorWalletCreator, err := deployRollupCreator(ctx, l1Reader, deployAuth)
	if err != nil {
		return nil, fmt.Errorf("error deploying rollup creator: %w", err)
	}

	nonce, err := l1client.PendingNonceAt(ctx, rollupCreatorAddress)
	if err != nil {
		return nil, fmt.Errorf("error getting pending nonce: %w", err)
	}
	expectedRollupAddr := crypto.CreateAddress(rollupCreatorAddress, nonce+2)
	tx, err := rollupCreator.CreateRollup(
		deployAuth,
		config,
		expectedRollupAddr,
	)
	if err != nil {
		return nil, fmt.Errorf("error submitting create rollup tx: %w", err)
	}
	receipt, err := l1Reader.WaitForTxApproval(ctx, tx)
	if err != nil {
		return nil, fmt.Errorf("error executing create rollup tx: %w", err)
	}
	info, err := rollupCreator.ParseRollupCreated(*receipt.Logs[len(receipt.Logs)-1])
	if err != nil {
		return nil, fmt.Errorf("error parsing rollup created log: %w", err)
	}

	sequencerInbox, err := bridgegen.NewSequencerInbox(info.SequencerInbox, l1client)
	if err != nil {
		return nil, fmt.Errorf("error getting sequencer inbox: %w", err)
	}

	// if a zero sequencer address is specified, don't authorize any sequencers
	if sequencer != (common.Address{}) {
		tx, err = sequencerInbox.SetIsBatchPoster(deployAuth, sequencer, true)
		err = andTxSucceeded(ctx, l1Reader, tx, err)
		if err != nil {
			return nil, fmt.Errorf("error setting is batch poster: %w", err)
		}
	}

	var allowValidators []bool
	var validatorAddrs []common.Address
	for i := uint64(1); i <= authorizeValidators; i++ {
		validatorAddrs = append(validatorAddrs, crypto.CreateAddress(validatorWalletCreator, i))
		allowValidators = append(allowValidators, true)
	}
	if len(validatorAddrs) > 0 {
		rollup, err := rollupgen.NewRollupAdminLogic(info.RollupAddress, l1client)
		if err != nil {
			return nil, fmt.Errorf("error getting rollup admin: %w", err)
		}
		tx, err = rollup.SetValidator(deployAuth, validatorAddrs, allowValidators)
		err = andTxSucceeded(ctx, l1Reader, tx, err)
		if err != nil {
			return nil, fmt.Errorf("error setting validator: %w", err)
		}
	}

	return &RollupAddresses{
		Bridge:                 info.Bridge,
		Inbox:                  info.InboxAddress,
		SequencerInbox:         info.SequencerInbox,
		DeployedAt:             receipt.BlockNumber.Uint64(),
		Rollup:                 info.RollupAddress,
		ValidatorUtils:         validatorUtils,
		ValidatorWalletCreator: validatorWalletCreator,
	}, nil
}

type Config struct {
<<<<<<< HEAD
	RPC                  arbitrum.Config                `koanf:"rpc"`
	Sequencer            SequencerConfig                `koanf:"sequencer" reload:"hot"`
	L1Reader             headerreader.Config            `koanf:"l1-reader" reload:"hot"`
	InboxReader          InboxReaderConfig              `koanf:"inbox-reader" reload:"hot"`
	DelayedSequencer     DelayedSequencerConfig         `koanf:"delayed-sequencer" reload:"hot"`
	BatchPoster          BatchPosterConfig              `koanf:"batch-poster" reload:"hot"`
	ForwardingTargetImpl string                         `koanf:"forwarding-target"`
	PreCheckTxs          bool                           `koanf:"pre-check-txs"`
	BlockValidator       validator.BlockValidatorConfig `koanf:"block-validator" reload:"hot"`
	Feed                 broadcastclient.FeedConfig     `koanf:"feed" reload:"hot"`
	Validator            validator.L1ValidatorConfig    `koanf:"validator"`
	SeqCoordinator       SeqCoordinatorConfig           `koanf:"seq-coordinator"`
	DataAvailability     das.DataAvailabilityConfig     `koanf:"data-availability"`
	Wasm                 WasmConfig                     `koanf:"wasm"`
	Dangerous            DangerousConfig                `koanf:"dangerous"`
	Caching              CachingConfig                  `koanf:"caching"`
	Archive              bool                           `koanf:"archive"`
	TxLookupLimit        uint64                         `koanf:"tx-lookup-limit"`
=======
	RPC                    arbitrum.Config                `koanf:"rpc"`
	Sequencer              SequencerConfig                `koanf:"sequencer" reload:"hot"`
	L1Reader               headerreader.Config            `koanf:"l1-reader"`
	InboxReader            InboxReaderConfig              `koanf:"inbox-reader"`
	DelayedSequencer       DelayedSequencerConfig         `koanf:"delayed-sequencer"`
	BatchPoster            BatchPosterConfig              `koanf:"batch-poster"`
	ForwardingTargetImpl   string                         `koanf:"forwarding-target"`
	TxPreCheckerStrictness uint                           `koanf:"tx-pre-checker-strictness" reload:"hot"`
	BlockValidator         validator.BlockValidatorConfig `koanf:"block-validator"`
	Feed                   broadcastclient.FeedConfig     `koanf:"feed"`
	Validator              validator.L1ValidatorConfig    `koanf:"validator"`
	SeqCoordinator         SeqCoordinatorConfig           `koanf:"seq-coordinator"`
	DataAvailability       das.DataAvailabilityConfig     `koanf:"data-availability"`
	Wasm                   WasmConfig                     `koanf:"wasm"`
	Dangerous              DangerousConfig                `koanf:"dangerous"`
	Caching                CachingConfig                  `koanf:"caching"`
	Archive                bool                           `koanf:"archive"`
	TxLookupLimit          uint64                         `koanf:"tx-lookup-limit"`
>>>>>>> 01c558c0
}

func (c *Config) Validate() error {
	if !c.DelayedSequencer.Enable && c.Sequencer.Enable {
		log.Warn("sequencer and l1 reader, without delayed sequencer")
	}
	if err := c.Sequencer.Validate(); err != nil {
		return err
	}
	if err := c.InboxReader.Validate(); err != nil {
		return err
	}
	if err := c.BatchPoster.Validate(); err != nil {
		return err
	}
	return nil
}

func (c *Config) Get() *Config {
	return c
}

func (c *Config) Start(context.Context) {}

func (c *Config) StopAndWait() {}

func (c *Config) ForwardingTarget() string {
	if c.ForwardingTargetImpl == "null" {
		return ""
	}

	return c.ForwardingTargetImpl
}

func ConfigAddOptions(prefix string, f *flag.FlagSet, feedInputEnable bool, feedOutputEnable bool) {
	arbitrum.ConfigAddOptions(prefix+".rpc", f)
	SequencerConfigAddOptions(prefix+".sequencer", f)
	headerreader.AddOptions(prefix+".l1-reader", f)
	InboxReaderConfigAddOptions(prefix+".inbox-reader", f)
	DelayedSequencerConfigAddOptions(prefix+".delayed-sequencer", f)
	BatchPosterConfigAddOptions(prefix+".batch-poster", f)
	f.String(prefix+".forwarding-target", ConfigDefault.ForwardingTargetImpl, "transaction forwarding target URL, or \"null\" to disable forwarding (iff not sequencer)")
	txPreCheckerDescription := "how strict to be when checking txs before forwarding them. 0 = accept anything, " +
		"10 = should never reject anything that'd succeed, 20 = likely won't reject anything that'd succeed, " +
		"30 = full validation which may reject txs that would succeed"
	f.Uint(prefix+".tx-pre-checker-strictness", ConfigDefault.TxPreCheckerStrictness, txPreCheckerDescription)
	validator.BlockValidatorConfigAddOptions(prefix+".block-validator", f)
	broadcastclient.FeedConfigAddOptions(prefix+".feed", f, feedInputEnable, feedOutputEnable)
	validator.L1ValidatorConfigAddOptions(prefix+".validator", f)
	SeqCoordinatorConfigAddOptions(prefix+".seq-coordinator", f)
	das.DataAvailabilityConfigAddOptions(prefix+".data-availability", f)
	WasmConfigAddOptions(prefix+".wasm", f)
	DangerousConfigAddOptions(prefix+".dangerous", f)
	CachingConfigAddOptions(prefix+".caching", f)
	f.Uint64(prefix+".tx-lookup-limit", ConfigDefault.TxLookupLimit, "retain the ability to lookup transactions by hash for the past N blocks (0 = all blocks)")

	archiveMsg := fmt.Sprintf("retain past block state (deprecated, please use %v.caching.archive)", prefix)
	f.Bool(prefix+".archive", ConfigDefault.Archive, archiveMsg)
}

var ConfigDefault = Config{
	RPC:                    arbitrum.DefaultConfig,
	Sequencer:              DefaultSequencerConfig,
	L1Reader:               headerreader.DefaultConfig,
	InboxReader:            DefaultInboxReaderConfig,
	DelayedSequencer:       DefaultDelayedSequencerConfig,
	BatchPoster:            DefaultBatchPosterConfig,
	ForwardingTargetImpl:   "",
	TxPreCheckerStrictness: TxPreCheckerStrictnessNone,
	BlockValidator:         validator.DefaultBlockValidatorConfig,
	Feed:                   broadcastclient.FeedConfigDefault,
	Validator:              validator.DefaultL1ValidatorConfig,
	SeqCoordinator:         DefaultSeqCoordinatorConfig,
	DataAvailability:       das.DefaultDataAvailabilityConfig,
	Wasm:                   DefaultWasmConfig,
	Dangerous:              DefaultDangerousConfig,
	Archive:                false,
	TxLookupLimit:          40_000_000,
	Caching:                DefaultCachingConfig,
}

func ConfigDefaultL1Test() *Config {
	config := ConfigDefaultL1NonSequencerTest()
	config.Sequencer = TestSequencerConfig
	config.DelayedSequencer = TestDelayedSequencerConfig
	config.BatchPoster = TestBatchPosterConfig
	config.SeqCoordinator = TestSeqCoordinatorConfig

	return config
}

func ConfigDefaultL1NonSequencerTest() *Config {
	config := ConfigDefault
	config.L1Reader = headerreader.TestConfig
	config.InboxReader = TestInboxReaderConfig
	config.Sequencer.Enable = false
	config.DelayedSequencer.Enable = false
	config.BatchPoster.Enable = false
	config.SeqCoordinator.Enable = false
	config.Wasm.RootPath = validator.DefaultNitroMachineConfig.RootPath
	config.BlockValidator = validator.TestBlockValidatorConfig

	return &config
}

func ConfigDefaultL2Test() *Config {
	config := ConfigDefault
	config.Sequencer = TestSequencerConfig
	config.L1Reader.Enable = false
	config.SeqCoordinator = TestSeqCoordinatorConfig

	return &config
}

type DangerousConfig struct {
	NoL1Listener bool  `koanf:"no-l1-listener"`
	ReorgToBlock int64 `koanf:"reorg-to-block"`
}

var DefaultDangerousConfig = DangerousConfig{
	NoL1Listener: false,
	ReorgToBlock: -1,
}

func DangerousConfigAddOptions(prefix string, f *flag.FlagSet) {
	f.Bool(prefix+".no-l1-listener", DefaultDangerousConfig.NoL1Listener, "DANGEROUS! disables listening to L1. To be used in test nodes only")
	f.Int64(prefix+".reorg-to-block", DefaultDangerousConfig.ReorgToBlock, "DANGEROUS! forces a reorg to an old block height. To be used for testing only. -1 to disable")
}

type DangerousSequencerConfig struct {
	NoCoordinator bool `koanf:"no-coordinator"`
}

var DefaultDangerousSequencerConfig = DangerousSequencerConfig{
	NoCoordinator: false,
}

var TestDangerousSequencerConfig = DangerousSequencerConfig{
	NoCoordinator: true,
}

func DangerousSequencerConfigAddOptions(prefix string, f *flag.FlagSet) {
	f.Bool(prefix+".no-coordinator", DefaultDangerousSequencerConfig.NoCoordinator, "DANGEROUS! allows sequencer without coordinator.")
}

type SequencerConfig struct {
	Enable                      bool                     `koanf:"enable"`
	MaxBlockSpeed               time.Duration            `koanf:"max-block-speed" reload:"hot"`
	MaxRevertGasReject          uint64                   `koanf:"max-revert-gas-reject" reload:"hot"`
	MaxAcceptableTimestampDelta time.Duration            `koanf:"max-acceptable-timestamp-delta" reload:"hot"`
	SenderWhitelist             string                   `koanf:"sender-whitelist"`
	ForwardTimeout              time.Duration            `koanf:"forward-timeout" reload:"hot"`
	QueueSize                   int                      `koanf:"queue-size"`
	Dangerous                   DangerousSequencerConfig `koanf:"dangerous"`
}

func (c *SequencerConfig) Validate() error {
	entries := strings.Split(c.SenderWhitelist, ",")
	for _, address := range entries {
		if len(address) == 0 {
			continue
		}
		if !common.IsHexAddress(address) {
			return fmt.Errorf("sequencer sender whitelist entry \"%v\" is not a valid address", address)
		}
	}
	return nil
}

type SequencerConfigFetcher func() *SequencerConfig

var DefaultSequencerConfig = SequencerConfig{
	Enable:                      false,
	MaxBlockSpeed:               time.Millisecond * 100,
	MaxRevertGasReject:          params.TxGas + 10000,
	MaxAcceptableTimestampDelta: time.Hour,
	ForwardTimeout:              time.Second * 30,
	QueueSize:                   1024,
	Dangerous:                   DefaultDangerousSequencerConfig,
}

var TestSequencerConfig = SequencerConfig{
	Enable:                      true,
	MaxBlockSpeed:               time.Millisecond * 10,
	MaxRevertGasReject:          params.TxGas + 10000,
	MaxAcceptableTimestampDelta: time.Hour,
	SenderWhitelist:             "",
	ForwardTimeout:              time.Second * 2,
	QueueSize:                   128,
	Dangerous:                   TestDangerousSequencerConfig,
}

func SequencerConfigAddOptions(prefix string, f *flag.FlagSet) {
	f.Bool(prefix+".enable", DefaultSequencerConfig.Enable, "act and post to l1 as sequencer")
	f.Duration(prefix+".max-block-speed", DefaultSequencerConfig.MaxBlockSpeed, "minimum delay between blocks (sets a maximum speed of block production)")
	f.Uint64(prefix+".max-revert-gas-reject", DefaultSequencerConfig.MaxRevertGasReject, "maximum gas executed in a revert for the sequencer to reject the transaction instead of posting it (anti-DOS)")
	f.Duration(prefix+".max-acceptable-timestamp-delta", DefaultSequencerConfig.MaxAcceptableTimestampDelta, "maximum acceptable time difference between the local time and the latest L1 block's timestamp")
	f.String(prefix+".sender-whitelist", DefaultSequencerConfig.SenderWhitelist, "comma separated whitelist of authorized senders (if empty, everyone is allowed)")
	f.Duration(prefix+".forward-timeout", DefaultSequencerConfig.ForwardTimeout, "timeout when forwarding to a different sequencer")
	f.Int(prefix+".queue-size", DefaultSequencerConfig.QueueSize, "size of the pending tx queue")
	DangerousSequencerConfigAddOptions(prefix+".dangerous", f)
}

type WasmConfig struct {
	RootPath string `koanf:"root-path"`
}

func WasmConfigAddOptions(prefix string, f *flag.FlagSet) {
	f.String(prefix+".root-path", DefaultWasmConfig.RootPath, "path to machine folders, each containing wasm files (replay.wasm, wasi_stub.wasm, soft-float.wasm, go_stub.wasm, host_io.wasm, brotli.wasm")
}

var DefaultWasmConfig = WasmConfig{
	RootPath: "",
}

func (w *WasmConfig) FindMachineDir() (string, bool) {
	places := []string{}

	if w.RootPath != "" {
		places = append(places, w.RootPath)
	} else {
		// Check the project dir: <project>/arbnode/node.go => ../../target/machines
		_, thisFile, _, ok := runtime.Caller(0)
		if !ok {
			panic("failed to find root path")
		}
		projectDir := filepath.Dir(filepath.Dir(thisFile))
		projectPath := filepath.Join(filepath.Join(projectDir, "target"), "machines")
		places = append(places, projectPath)

		// Check the working directory: ./machines
		workDir, err := os.Getwd()
		if err != nil {
			panic(err)
		}
		workPath := filepath.Join(workDir, "machines")
		places = append(places, workPath)

		// Check above the executable: <binary> => ../../machines
		execfile, err := os.Executable()
		if err != nil {
			panic(err)
		}
		execPath := filepath.Join(filepath.Dir(filepath.Dir(execfile)), "machines")
		places = append(places, execPath)

		// Check the default
		places = append(places, validator.DefaultNitroMachineConfig.RootPath)
	}

	for _, place := range places {
		if _, err := os.Stat(place); err == nil {
			return place, true
		}
	}
	return "", false
}

type CachingConfig struct {
	Archive       bool          `koanf:"archive"`
	BlockCount    uint64        `koanf:"block-count"`
	BlockAge      time.Duration `koanf:"block-age"`
	TrieTimeLimit time.Duration `koanf:"trie-time-limit"`
}

func CachingConfigAddOptions(prefix string, f *flag.FlagSet) {
	f.Bool(prefix+".archive", DefaultCachingConfig.Archive, "retain past block state")
	f.Uint64(prefix+".block-count", DefaultCachingConfig.BlockCount, "minimum number of recent blocks to keep in memory")
	f.Duration(prefix+".block-age", DefaultCachingConfig.BlockAge, "minimum age a block must be to be pruned")
	f.Duration(prefix+".trie-time-limit", DefaultCachingConfig.TrieTimeLimit, "maximum block processing time before trie is written to hard-disk")
}

var DefaultCachingConfig = CachingConfig{
	Archive:       false,
	BlockCount:    128,
	BlockAge:      30 * time.Minute,
	TrieTimeLimit: time.Hour,
}

type Node struct {
	Backend                 *arbitrum.Backend
	ArbInterface            *ArbInterface
	L1Reader                *headerreader.HeaderReader
	TxStreamer              *TransactionStreamer
	TxPublisher             TransactionPublisher
	DeployInfo              *RollupAddresses
	InboxReader             *InboxReader
	InboxTracker            *InboxTracker
	DelayedSequencer        *DelayedSequencer
	BatchPoster             *BatchPoster
	BlockValidator          *validator.BlockValidator
	StatelessBlockValidator *validator.StatelessBlockValidator
	Staker                  *validator.Staker
	BroadcastServer         *broadcaster.Broadcaster
	BroadcastClients        []*broadcastclient.BroadcastClient
	SeqCoordinator          *SeqCoordinator
	DASLifecycleManager     *das.LifecycleManager
	ClassicOutboxRetriever  *ClassicOutboxRetriever
	configFetcher           ConfigFetcher
	ctx                     context.Context
}

type ConfigFetcher interface {
	Get() *Config
	Start(context.Context)
	StopAndWait()
}

func createNodeImpl(
	ctx context.Context,
	stack *node.Node,
	chainDb ethdb.Database,
	arbDb ethdb.Database,
	configFetcher ConfigFetcher,
	l2BlockChain *core.BlockChain,
	l1client arbutil.L1Interface,
	deployInfo *RollupAddresses,
	txOpts *bind.TransactOpts,
	daSigner das.DasSigner,
	feedErrChan chan error,
) (*Node, error) {
	config := configFetcher.Get()
	var reorgingToBlock *types.Block

	l2Config := l2BlockChain.Config()
	l2ChainId := l2Config.ChainID.Uint64()

	if config.Dangerous.ReorgToBlock >= 0 {
		blockNum := uint64(config.Dangerous.ReorgToBlock)
		if blockNum < l2Config.ArbitrumChainParams.GenesisBlockNum {
			return nil, fmt.Errorf("cannot reorg to block %v past nitro genesis of %v", blockNum, l2Config.ArbitrumChainParams.GenesisBlockNum)
		}
		reorgingToBlock = l2BlockChain.GetBlockByNumber(blockNum)
		if reorgingToBlock == nil {
			return nil, fmt.Errorf("didn't find reorg target block number %v", blockNum)
		}
		err := l2BlockChain.ReorgToOldBlock(reorgingToBlock)
		if err != nil {
			return nil, err
		}
	}

	var classicOutbox *ClassicOutboxRetriever
	classicMsgDb, err := stack.OpenDatabase("classic-msg", 0, 0, "", true)
	if err != nil {
		if l2Config.ArbitrumChainParams.GenesisBlockNum > 0 {
			log.Warn("Classic Msg Database not found", "err", err)
		}
		classicOutbox = nil
	} else {
		classicOutbox = NewClassicOutboxRetriever(classicMsgDb)
	}

	var broadcastServer *broadcaster.Broadcaster
	if config.Feed.Output.Enable {
		broadcastServer = broadcaster.NewBroadcaster(func() *wsbroadcastserver.BroadcasterConfig { return &config.Get().Feed.Output }, l2ChainId, feedErrChan)
	}

	var l1Reader *headerreader.HeaderReader
	if config.L1Reader.Enable {
		l1Reader = headerreader.New(l1client, func() *headerreader.Config { return &config.Get().L1Reader })
	}

	txStreamer, err := NewTransactionStreamer(arbDb, l2BlockChain, broadcastServer)
	if err != nil {
		return nil, err
	}
	var txPublisher TransactionPublisher
	var coordinator *SeqCoordinator
	var sequencer *Sequencer
	if config.Sequencer.Enable {
		if config.ForwardingTarget() != "" {
			return nil, errors.New("sequencer and forwarding target both set")
		}
		if !(config.SeqCoordinator.Enable || config.Sequencer.Dangerous.NoCoordinator) {
			return nil, errors.New("sequencer must be enabled with coordinator, unless dangerous.no-coordinator set")
		}
		sequencerConfigFetcher := func() *SequencerConfig { return &configFetcher.Get().Sequencer }
		if config.L1Reader.Enable {
			if l1client == nil {
				return nil, errors.New("l1client is nil")
			}
			sequencer, err = NewSequencer(txStreamer, l1Reader, sequencerConfigFetcher)
		} else {
			sequencer, err = NewSequencer(txStreamer, nil, sequencerConfigFetcher)
		}
		if err != nil {
			return nil, err
		}
		txPublisher = sequencer
	} else {
		if config.DelayedSequencer.Enable {
			return nil, errors.New("cannot have delayedsequencer without sequencer")
		}
		if config.ForwardingTarget() == "" {
			txPublisher = NewTxDropper()
		} else {
			txPublisher = NewForwarder(config.ForwardingTarget(), time.Duration(0))
		}
	}
	if config.SeqCoordinator.Enable {
		coordinator, err = NewSeqCoordinator(txStreamer, sequencer, config.SeqCoordinator)
		if err != nil {
			return nil, err
		}
	}
	txPublisher = NewTxPreChecker(txPublisher, l2BlockChain, func() uint { return configFetcher.Get().TxPreCheckerStrictness })
	arbInterface, err := NewArbInterface(txStreamer, txPublisher)
	if err != nil {
		return nil, err
	}
	backend, err := arbitrum.NewBackend(stack, &config.RPC, chainDb, arbInterface, txStreamer)
	if err != nil {
		return nil, err
	}

	currentMessageCount, err := txStreamer.GetMessageCount()
	if err != nil {
		return nil, err
	}
	var broadcastClients []*broadcastclient.BroadcastClient
	if config.Feed.Input.Enable() {
		for _, address := range config.Feed.Input.URLs {
			client := broadcastclient.NewBroadcastClient(
				address,
				l2ChainId,
				currentMessageCount,
				config.Feed.Input.Timeout,
				txStreamer,
				feedErrChan,
			)
			broadcastClients = append(broadcastClients, client)
		}
	}
	if !config.L1Reader.Enable {
		return &Node{
			backend,
			arbInterface,
			nil,
			txStreamer,
			txPublisher,
			nil,
			nil,
			nil,
			nil,
			nil,
			nil,
			nil,
			nil,
			broadcastServer,
			broadcastClients,
			coordinator,
			nil,
			classicOutbox,
			configFetcher,
			ctx,
		}, nil
	}

	if deployInfo == nil {
		return nil, errors.New("deployinfo is nil")
	}
	delayedBridge, err := NewDelayedBridge(l1client, deployInfo.Bridge, deployInfo.DeployedAt)
	if err != nil {
		return nil, err
	}
	sequencerInbox, err := NewSequencerInbox(l1client, deployInfo.SequencerInbox, int64(deployInfo.DeployedAt))
	if err != nil {
		return nil, err
	}

	var daWriter das.DataAvailabilityServiceWriter
	var daReader das.DataAvailabilityServiceReader
	var dasLifecycleManager *das.LifecycleManager
	if config.DataAvailability.Enable {
		if config.BatchPoster.Enable {
			daWriter, daReader, dasLifecycleManager, err = das.CreateBatchPosterDAS(ctx, &config.DataAvailability, daSigner, l1client, deployInfo.SequencerInbox)
			if err != nil {
				return nil, err
			}
		} else {
			daReader, dasLifecycleManager, err = SetUpDataAvailability(ctx, &config.DataAvailability, l1Reader, deployInfo)
			if err != nil {
				return nil, err
			}
		}

		daReader = das.NewReaderTimeoutWrapper(daReader, config.DataAvailability.RequestTimeout)

		if config.DataAvailability.PanicOnError {
			if daWriter != nil {
				daWriter = das.NewWriterPanicWrapper(daWriter)
			}
			daReader = das.NewReaderPanicWrapper(daReader)
		}
	} else if l2BlockChain.Config().ArbitrumChainParams.DataAvailabilityCommittee {
		return nil, errors.New("a data availability service is required for this chain, but it was not configured")
	}

	inboxTracker, err := NewInboxTracker(arbDb, txStreamer, daReader)
	if err != nil {
		return nil, err
	}
	inboxReader, err := NewInboxReader(inboxTracker, l1client, l1Reader, new(big.Int).SetUint64(deployInfo.DeployedAt), delayedBridge, sequencerInbox, func() *InboxReaderConfig { return &config.Get().InboxReader })
	if err != nil {
		return nil, err
	}
	txStreamer.SetInboxReader(inboxReader)

	nitroMachineConfig := validator.DefaultNitroMachineConfig
	machinesPath, foundMachines := config.Wasm.FindMachineDir()
	nitroMachineConfig.RootPath = machinesPath
	nitroMachineLoader := validator.NewNitroMachineLoader(nitroMachineConfig)

	var blockValidator *validator.BlockValidator
	var statelessBlockValidator *validator.StatelessBlockValidator

	if !foundMachines && config.BlockValidator.Enable {
		return nil, fmt.Errorf("Failed to find machines %v", machinesPath)
	} else if !foundMachines {
		log.Warn("Failed to find machines", "path", machinesPath)
	} else {
		statelessBlockValidator, err = validator.NewStatelessBlockValidator(
			nitroMachineLoader,
			inboxReader,
			inboxTracker,
			txStreamer,
			l2BlockChain,
			rawdb.NewTable(arbDb, blockValidatorPrefix),
			daReader,
			&config.Get().BlockValidator,
		)
		if err != nil {
			return nil, err
		}

		if config.BlockValidator.Enable {
			blockValidator, err = validator.NewBlockValidator(
				statelessBlockValidator,
				inboxTracker,
				txStreamer,
				nitroMachineLoader,
				reorgingToBlock,
				func() *validator.BlockValidatorConfig { return &config.Get().BlockValidator },
			)
			if err != nil {
				return nil, err
			}
		}
	}

	var staker *validator.Staker
	if config.Validator.Enable {
		// TODO: remember validator wallet in JSON instead of querying it from L1 every time
		wallet, err := validator.NewValidatorWallet(nil, deployInfo.ValidatorWalletCreator, deployInfo.Rollup, l1Reader, txOpts, int64(deployInfo.DeployedAt), func(common.Address) {})
		if err != nil {
			return nil, err
		}
		staker, err = validator.NewStaker(l1Reader, wallet, bind.CallOpts{}, config.Validator, l2BlockChain, daReader, inboxReader, inboxTracker, txStreamer, blockValidator, nitroMachineLoader, deployInfo.ValidatorUtils)
		if err != nil {
			return nil, err
		}
	}

	var batchPoster *BatchPoster
	var delayedSequencer *DelayedSequencer
	if config.BatchPoster.Enable {
		if txOpts == nil {
			return nil, errors.New("batchposter, but no TxOpts")
		}
		batchPoster, err = NewBatchPoster(l1Reader, inboxTracker, txStreamer, func() *BatchPosterConfig { return &configFetcher.Get().BatchPoster }, deployInfo.SequencerInbox, txOpts, daWriter)
		if err != nil {
			return nil, err
		}
	}
	if config.DelayedSequencer.Enable {
		delayedSequencer, err = NewDelayedSequencer(l1Reader, inboxReader, txStreamer, coordinator, func() *DelayedSequencerConfig { return &configFetcher.Get().DelayedSequencer })
		if err != nil {
			return nil, err
		}
	} else if config.Sequencer.Enable {
		log.Warn("sequencer and l1 reader, without delayed sequencer")
	}

	return &Node{
		backend,
		arbInterface,
		l1Reader,
		txStreamer,
		txPublisher,
		deployInfo,
		inboxReader,
		inboxTracker,
		delayedSequencer,
		batchPoster,
		blockValidator,
		statelessBlockValidator,
		staker,
		broadcastServer,
		broadcastClients,
		coordinator,
		dasLifecycleManager,
		classicOutbox,
		configFetcher,
		ctx,
	}, nil
}

func (n *Node) OnConfigReload(old *Config, new *Config) error {
	if old.DelayedSequencer.Enable != new.DelayedSequencer.Enable {
		if new.DelayedSequencer.Enable {
			delayedSequencer, err := NewDelayedSequencer(n.L1Reader, n.InboxReader, n.TxStreamer, n.SeqCoordinator, func() *DelayedSequencerConfig { return &(n.configFetcher.Get().DelayedSequencer) })
			if err != nil {
				return err
			}
			n.DelayedSequencer = delayedSequencer
			n.DelayedSequencer.Start(n.ctx)
		} else {
			n.DelayedSequencer.StopAndWait()
		}
	}
	return nil
}

type L1ReaderCloser struct {
	l1Reader *headerreader.HeaderReader
}

func (c *L1ReaderCloser) Close(ctx context.Context) error {
	c.l1Reader.StopOnly()
	return nil
}

func (c *L1ReaderCloser) String() string {
	return "l1 reader closer"
}

// Set up a das.DataAvailabilityService stack without relying on any
// objects already created for setting up the Node.
func SetUpDataAvailabilityWithoutNode(
	ctx context.Context,
	config *das.DataAvailabilityConfig,
) (das.DataAvailabilityService, *das.LifecycleManager, error) {
	var l1Reader *headerreader.HeaderReader
	if config.L1NodeURL != "" && config.L1NodeURL != "none" {
		l1Client, err := das.GetL1Client(ctx, config.L1ConnectionAttempts, config.L1NodeURL)
		if err != nil {
			return nil, nil, err
		}
		l1Reader = headerreader.New(l1Client, func() *headerreader.Config { return &headerreader.DefaultConfig }) // TODO: config
	}
	das, lifeCycle, err := SetUpDataAvailability(ctx, config, l1Reader, nil)
	if err != nil {
		return nil, nil, err
	}
	if l1Reader != nil {
		l1Reader.Start(ctx)
		lifeCycle.Register(&L1ReaderCloser{l1Reader})
	}
	return das, lifeCycle, err
}

// Set up a das.DataAvailabilityService stack allowing some dependencies
// that were created for the Node to be injected.
func SetUpDataAvailability(
	ctx context.Context,
	config *das.DataAvailabilityConfig,
	l1Reader *headerreader.HeaderReader,
	deployInfo *RollupAddresses,
) (das.DataAvailabilityService, *das.LifecycleManager, error) {
	if !config.Enable {
		return nil, nil, nil
	}

	var seqInbox *bridgegen.SequencerInbox
	var err error
	var seqInboxCaller *bridgegen.SequencerInboxCaller
	var seqInboxAddress *common.Address

	if l1Reader != nil && deployInfo != nil {
		seqInboxAddress = &deployInfo.SequencerInbox
		seqInbox, err = bridgegen.NewSequencerInbox(deployInfo.SequencerInbox, l1Reader.Client())
		if err != nil {
			return nil, nil, err
		}
		seqInboxCaller = &seqInbox.SequencerInboxCaller
	} else if config.L1NodeURL == "none" && config.SequencerInboxAddress == "none" {
		l1Reader = nil
		seqInboxAddress = nil
	} else if l1Reader != nil && len(config.SequencerInboxAddress) > 0 {
		seqInboxAddress, err = das.OptionalAddressFromString(config.SequencerInboxAddress)
		if err != nil {
			return nil, nil, err
		}
		if seqInboxAddress == nil {
			return nil, nil, errors.New("Must provide data-availability.sequencer-inbox-address set to a valid contract address or 'none'")
		}
		seqInbox, err = bridgegen.NewSequencerInbox(*seqInboxAddress, l1Reader.Client())
		if err != nil {
			return nil, nil, err
		}
		seqInboxCaller = &seqInbox.SequencerInboxCaller
	} else {
		return nil, nil, errors.New("data-availabilty.l1-node-url and sequencer-inbox-address must be set to a valid L1 URL and contract address or 'none' if running daserver executable")
	}

	// This function builds up the DataAvailabilityService with the following topology, starting from the leaves.
	/*
			      ChainFetchDAS → Bigcache → Redis →
				       SignAfterStoreDAS →
				              FallbackDAS (if the REST client aggregator was specified)
				              (primary) → RedundantStorage (if multiple persistent backing stores were specified)
				                            → S3
				                            → DiskStorage
				                            → Database
				         (fallback only)→ RESTful client aggregator

		          → : X--delegates to-->Y
	*/
	topLevelStorageService, dasLifecycleManager, err := das.CreatePersistentStorageService(ctx, config)
	if err != nil {
		return nil, nil, err
	}
	hasPersistentStorage := topLevelStorageService != nil

	// Create the REST aggregator if one was requested. If other storage types were enabled above, then
	// the REST aggregator is used as the fallback to them.
	if config.RestfulClientAggregatorConfig.Enable {
		restAgg, err := das.NewRestfulClientAggregator(ctx, &config.RestfulClientAggregatorConfig)
		if err != nil {
			return nil, nil, err
		}
		restAgg.Start(ctx)
		dasLifecycleManager.Register(restAgg)

		// Wrap the primary storage service with the fallback to the restful aggregator
		if hasPersistentStorage {
			syncConf := &config.RestfulClientAggregatorConfig.SyncToStorageConfig
			var retentionPeriodSeconds uint64
			if uint64(syncConf.RetentionPeriod) == math.MaxUint64 {
				retentionPeriodSeconds = math.MaxUint64
			} else {
				retentionPeriodSeconds = uint64(syncConf.RetentionPeriod.Seconds())
			}
			if syncConf.Eager {
				if l1Reader == nil || seqInboxAddress == nil {
					return nil, nil, errors.New("l1-node-url and sequencer-inbox-address must be specified along with sync-to-storage.eager")
				}
				topLevelStorageService, err = das.NewSyncingFallbackStorageService(
					ctx,
					topLevelStorageService,
					restAgg,
					l1Reader,
					*seqInboxAddress,
					syncConf)
				if err != nil {
					return nil, nil, err
				}
			} else {
				topLevelStorageService = das.NewFallbackStorageService(topLevelStorageService, restAgg,
					retentionPeriodSeconds, syncConf.IgnoreWriteErrors, true)
			}
		} else {
			topLevelStorageService = das.NewReadLimitedStorageService(restAgg)
		}
		dasLifecycleManager.Register(topLevelStorageService)
	}

	var topLevelDas das.DataAvailabilityService
	if config.AggregatorConfig.Enable {
		panic("Tried to make an aggregator using wrong factory method")
	}
	if hasPersistentStorage && (config.KeyConfig.KeyDir != "" || config.KeyConfig.PrivKey != "") {
		_seqInboxCaller := seqInboxCaller
		if config.DisableSignatureChecking {
			_seqInboxCaller = nil
		}

		privKey, err := config.KeyConfig.BLSPrivKey()
		if err != nil {
			return nil, nil, err
		}

		// TODO rename StorageServiceDASAdapter
		topLevelDas, err = das.NewSignAfterStoreDASWithSeqInboxCaller(
			privKey,
			_seqInboxCaller,
			topLevelStorageService,
			config.ExtraSignatureCheckingPublicKey,
		)
		if err != nil {
			return nil, nil, err
		}
	} else {
		topLevelDas = das.NewReadLimitedDataAvailabilityService(topLevelStorageService)
	}

	// Enable caches, Redis and (local) BigCache. Local is the outermost so it will be tried first.
	if config.RedisCacheConfig.Enable {
		cache, err := das.NewRedisStorageService(config.RedisCacheConfig, das.NewEmptyStorageService())
		dasLifecycleManager.Register(cache)
		if err != nil {
			return nil, nil, err
		}
		topLevelDas = das.NewCacheStorageToDASAdapter(topLevelDas, cache)
	}
	if config.LocalCacheConfig.Enable {
		cache, err := das.NewBigCacheStorageService(config.LocalCacheConfig, das.NewEmptyStorageService())
		dasLifecycleManager.Register(cache)
		if err != nil {
			return nil, nil, err
		}
		topLevelDas = das.NewCacheStorageToDASAdapter(topLevelDas, cache)
	}

	if topLevelDas != nil && seqInbox != nil {
		topLevelDas, err = das.NewChainFetchDASWithSeqInbox(topLevelDas, seqInbox)
		if err != nil {
			return nil, nil, err
		}
	}

	if topLevelDas == nil {
		return nil, nil, errors.New("data-availability.enable was specified but no Data Availability server types were enabled.")
	}

	return topLevelDas, dasLifecycleManager, nil
}

type arbNodeLifecycle struct {
	node *Node
}

func (l arbNodeLifecycle) Start() error {
	err := l.node.Start(context.Background())
	if err != nil {
		log.Error("failed to start node", "err", err)
	}
	return err
}

func (l arbNodeLifecycle) Stop() error {
	l.node.StopAndWait()
	return nil
}

func CreateNode(
	ctx context.Context,
	stack *node.Node,
	chainDb ethdb.Database,
	arbDb ethdb.Database,
	configFetcher ConfigFetcher,
	l2BlockChain *core.BlockChain,
	l1client arbutil.L1Interface,
	deployInfo *RollupAddresses,
	txOpts *bind.TransactOpts,
	daSigner das.DasSigner,
	feedErrChan chan error,
) (*Node, error) {
	currentNode, err := createNodeImpl(ctx, stack, chainDb, arbDb, configFetcher, l2BlockChain, l1client, deployInfo, txOpts, daSigner, feedErrChan)
	if err != nil {
		return nil, err
	}
	var apis []rpc.API
	if currentNode.BlockValidator != nil {
		apis = append(apis, rpc.API{
			Namespace: "arb",
			Version:   "1.0",
			Service:   &BlockValidatorAPI{val: currentNode.BlockValidator},
			Public:    false,
		})
	}
	if currentNode.StatelessBlockValidator != nil {
		apis = append(apis, rpc.API{
			Namespace: "arbdebug",
			Version:   "1.0",
			Service: &BlockValidatorDebugAPI{
				val:        currentNode.StatelessBlockValidator,
				blockchain: l2BlockChain,
			},
			Public: false,
		})
	}

	apis = append(apis, rpc.API{
		Namespace: "arb",
		Version:   "1.0",
		Service:   &ArbAPI{currentNode.TxPublisher},
		Public:    false,
	})
	config := configFetcher.Get()
	apis = append(apis, rpc.API{
		Namespace: "arbdebug",
		Version:   "1.0",
		Service: &ArbDebugAPI{
			blockchain:        l2BlockChain,
			blockRangeBound:   config.RPC.ArbDebug.BlockRangeBound,
			timeoutQueueBound: config.RPC.ArbDebug.TimeoutQueueBound,
		},
		Public: false,
	})
	stack.RegisterAPIs(apis)

	stack.RegisterLifecycle(arbNodeLifecycle{currentNode})
	return currentNode, nil
}

func (n *Node) Start(ctx context.Context) error {
	n.ArbInterface.Initialize(n)
	err := n.Backend.Start()
	if err != nil {
		return err
	}
	err = n.TxPublisher.Initialize(ctx)
	if err != nil {
		return err
	}
	if n.InboxTracker != nil {
		err = n.InboxTracker.Initialize()
		if err != nil {
			return err
		}
	}
	if n.BroadcastServer != nil {
		err = n.BroadcastServer.Initialize()
		if err != nil {
			return err
		}
	}
	n.TxStreamer.Start(ctx)
	if n.InboxReader != nil {
		err = n.InboxReader.Start(ctx)
		if err != nil {
			return err
		}
	}
	err = n.TxPublisher.Start(ctx)
	if err != nil {
		return err
	}
	if n.SeqCoordinator != nil {
		n.SeqCoordinator.Start(ctx)
	}
	if n.DelayedSequencer != nil {
		n.DelayedSequencer.Start(ctx)
	}
	if n.BatchPoster != nil {
		n.BatchPoster.Start(ctx)
	}
	if n.Staker != nil {
		err = n.Staker.Initialize(ctx)
		if err != nil {
			return err
		}
	}
	if n.BlockValidator != nil {
		err = n.BlockValidator.Initialize()
		if err != nil {
			return err
		}
		err = n.BlockValidator.Start(ctx)
		if err != nil {
			return err
		}
	}
	if n.Staker != nil {
		n.Staker.Start(ctx)
	}
	if n.L1Reader != nil {
		n.L1Reader.Start(ctx)
	}
	if n.BroadcastServer != nil {
		err = n.BroadcastServer.Start(ctx)
		if err != nil {
			return err
		}
	}
	for _, client := range n.BroadcastClients {
		client.Start(ctx)
	}
	if n.configFetcher != nil {
		n.configFetcher.Start(ctx)
	}
	return nil
}

func (n *Node) StopAndWait() {
	if n.configFetcher != nil {
		n.configFetcher.StopAndWait()
	}
	for _, client := range n.BroadcastClients {
		client.StopAndWait()
	}
	if n.BroadcastServer != nil {
		n.BroadcastServer.StopAndWait()
	}
	if n.L1Reader != nil {
		n.L1Reader.StopAndWait()
	}
	if n.BlockValidator != nil {
		n.BlockValidator.StopAndWait()
	}
	if n.BatchPoster != nil {
		n.BatchPoster.StopAndWait()
	}
	if n.DelayedSequencer != nil {
		n.DelayedSequencer.StopAndWait()
	}
	if n.InboxReader != nil {
		n.InboxReader.StopAndWait()
	}
	n.TxPublisher.StopAndWait()
	if n.SeqCoordinator != nil {
		n.SeqCoordinator.StopAndWait()
	}
	n.TxStreamer.StopAndWait()
	n.ArbInterface.BlockChain().Stop()
	if err := n.Backend.Stop(); err != nil {
		log.Error("backend stop", "err", err)
	}
	if n.DASLifecycleManager != nil {
		n.DASLifecycleManager.StopAndWaitUntil(2 * time.Second)
	}
}

func CreateDefaultStackForTest(dataDir string) (*node.Node, error) {
	stackConf := node.DefaultConfig
	var err error
	stackConf.DataDir = dataDir
	stackConf.HTTPHost = ""
	stackConf.HTTPModules = append(stackConf.HTTPModules, "eth")
	stackConf.P2P.NoDiscovery = true
	stackConf.P2P.ListenAddr = ""

	stack, err := node.New(&stackConf)
	if err != nil {
		return nil, fmt.Errorf("error creating protocol stack: %w", err)
	}
	return stack, nil
}

func DefaultCacheConfigFor(stack *node.Node, cachingConfig *CachingConfig) *core.CacheConfig {
	baseConf := ethconfig.Defaults
	if cachingConfig.Archive {
		baseConf = ethconfig.ArchiveDefaults
	}

	return &core.CacheConfig{
		TrieCleanLimit:      baseConf.TrieCleanCache,
		TrieCleanJournal:    stack.ResolvePath(baseConf.TrieCleanCacheJournal),
		TrieCleanRejournal:  baseConf.TrieCleanCacheRejournal,
		TrieCleanNoPrefetch: baseConf.NoPrefetch,
		TrieDirtyLimit:      baseConf.TrieDirtyCache,
		TrieDirtyDisabled:   cachingConfig.Archive,
		TrieTimeLimit:       cachingConfig.TrieTimeLimit,
		TriesInMemory:       cachingConfig.BlockCount,
		TrieRetention:       cachingConfig.BlockAge,
		SnapshotLimit:       baseConf.SnapshotCache,
		Preimages:           baseConf.Preimages,
	}
}

func WriteOrTestGenblock(chainDb ethdb.Database, initData statetransfer.InitDataReader, chainConfig *params.ChainConfig, accountsPerSync uint) error {
	arbstate.RequireHookedGeth()

	EmptyHash := common.Hash{}
	prevHash := EmptyHash
	prevDifficulty := big.NewInt(0)
	blockNumber, err := initData.GetNextBlockNumber()
	if err != nil {
		return err
	}
	storedGenHash := rawdb.ReadCanonicalHash(chainDb, blockNumber)
	timestamp := uint64(0)
	if blockNumber > 0 {
		prevHash = rawdb.ReadCanonicalHash(chainDb, blockNumber-1)
		if prevHash == EmptyHash {
			return fmt.Errorf("block number %d not found in database", chainDb)
		}
		prevHeader := rawdb.ReadHeader(chainDb, prevHash, blockNumber-1)
		if prevHeader == nil {
			return fmt.Errorf("block header for block %d not found in database", chainDb)
		}
		timestamp = prevHeader.Time
	}
	stateRoot, err := arbosState.InitializeArbosInDatabase(chainDb, initData, chainConfig, timestamp, accountsPerSync)
	if err != nil {
		return err
	}

	genBlock := arbosState.MakeGenesisBlock(prevHash, blockNumber, timestamp, stateRoot, chainConfig)
	blockHash := genBlock.Hash()

	if storedGenHash == EmptyHash {
		// chainDb did not have genesis block. Initialize it.
		core.WriteHeadBlock(chainDb, genBlock, prevDifficulty)
		log.Info("wrote genesis block", "number", blockNumber, "hash", blockHash)
	} else if storedGenHash != blockHash {
		return fmt.Errorf("database contains data inconsistent with initialization: database has genesis hash %v but we built genesis hash %v", storedGenHash, blockHash)
	} else {
		log.Info("recreated existing genesis block", "number", blockNumber, "hash", blockHash)
	}

	return nil
}

func TryReadStoredChainConfig(chainDb ethdb.Database) *params.ChainConfig {
	EmptyHash := common.Hash{}

	block0Hash := rawdb.ReadCanonicalHash(chainDb, 0)
	if block0Hash == EmptyHash {
		return nil
	}
	return rawdb.ReadChainConfig(chainDb, block0Hash)
}

func WriteOrTestChainConfig(chainDb ethdb.Database, config *params.ChainConfig) error {
	EmptyHash := common.Hash{}

	block0Hash := rawdb.ReadCanonicalHash(chainDb, 0)
	if block0Hash == EmptyHash {
		return errors.New("block 0 not found")
	}
	storedConfig := rawdb.ReadChainConfig(chainDb, block0Hash)
	if storedConfig == nil {
		rawdb.WriteChainConfig(chainDb, block0Hash, config)
		return nil
	}
	height := rawdb.ReadHeaderNumber(chainDb, rawdb.ReadHeadHeaderHash(chainDb))
	if height == nil {
		return errors.New("non empty chain config but empty chain")
	}
	err := storedConfig.CheckCompatible(config, *height)
	if err != nil {
		return err
	}
	rawdb.WriteChainConfig(chainDb, block0Hash, config)
	return nil
}

func GetBlockChain(chainDb ethdb.Database, cacheConfig *core.CacheConfig, chainConfig *params.ChainConfig, nodeConfig *Config) (*core.BlockChain, error) {
	engine := arbos.Engine{
		IsSequencer: true,
	}

	vmConfig := vm.Config{
		EnablePreimageRecording: false,
	}

	return core.NewBlockChain(chainDb, cacheConfig, chainConfig, engine, vmConfig, shouldPreserveFalse, &nodeConfig.TxLookupLimit)
}

func WriteOrTestBlockChain(chainDb ethdb.Database, cacheConfig *core.CacheConfig, initData statetransfer.InitDataReader, chainConfig *params.ChainConfig, nodeConfig *Config, accountsPerSync uint) (*core.BlockChain, error) {
	err := WriteOrTestGenblock(chainDb, initData, chainConfig, accountsPerSync)
	if err != nil {
		return nil, err
	}
	err = WriteOrTestChainConfig(chainDb, chainConfig)
	if err != nil {
		return nil, err
	}
	return GetBlockChain(chainDb, cacheConfig, chainConfig, nodeConfig)
}

// Don't preserve reorg'd out blocks
func shouldPreserveFalse(header *types.Header) bool {
	return false
}<|MERGE_RESOLUTION|>--- conflicted
+++ resolved
@@ -393,36 +393,16 @@
 }
 
 type Config struct {
-<<<<<<< HEAD
-	RPC                  arbitrum.Config                `koanf:"rpc"`
-	Sequencer            SequencerConfig                `koanf:"sequencer" reload:"hot"`
-	L1Reader             headerreader.Config            `koanf:"l1-reader" reload:"hot"`
-	InboxReader          InboxReaderConfig              `koanf:"inbox-reader" reload:"hot"`
-	DelayedSequencer     DelayedSequencerConfig         `koanf:"delayed-sequencer" reload:"hot"`
-	BatchPoster          BatchPosterConfig              `koanf:"batch-poster" reload:"hot"`
-	ForwardingTargetImpl string                         `koanf:"forwarding-target"`
-	PreCheckTxs          bool                           `koanf:"pre-check-txs"`
-	BlockValidator       validator.BlockValidatorConfig `koanf:"block-validator" reload:"hot"`
-	Feed                 broadcastclient.FeedConfig     `koanf:"feed" reload:"hot"`
-	Validator            validator.L1ValidatorConfig    `koanf:"validator"`
-	SeqCoordinator       SeqCoordinatorConfig           `koanf:"seq-coordinator"`
-	DataAvailability     das.DataAvailabilityConfig     `koanf:"data-availability"`
-	Wasm                 WasmConfig                     `koanf:"wasm"`
-	Dangerous            DangerousConfig                `koanf:"dangerous"`
-	Caching              CachingConfig                  `koanf:"caching"`
-	Archive              bool                           `koanf:"archive"`
-	TxLookupLimit        uint64                         `koanf:"tx-lookup-limit"`
-=======
 	RPC                    arbitrum.Config                `koanf:"rpc"`
 	Sequencer              SequencerConfig                `koanf:"sequencer" reload:"hot"`
-	L1Reader               headerreader.Config            `koanf:"l1-reader"`
-	InboxReader            InboxReaderConfig              `koanf:"inbox-reader"`
-	DelayedSequencer       DelayedSequencerConfig         `koanf:"delayed-sequencer"`
-	BatchPoster            BatchPosterConfig              `koanf:"batch-poster"`
+	L1Reader               headerreader.Config            `koanf:"l1-reader" reload:"hot"`
+	InboxReader            InboxReaderConfig              `koanf:"inbox-reader" reload:"hot"`
+	DelayedSequencer       DelayedSequencerConfig         `koanf:"delayed-sequencer" reload:"hot"`
+	BatchPoster            BatchPosterConfig              `koanf:"batch-poster" reload:"hot"`
 	ForwardingTargetImpl   string                         `koanf:"forwarding-target"`
 	TxPreCheckerStrictness uint                           `koanf:"tx-pre-checker-strictness" reload:"hot"`
-	BlockValidator         validator.BlockValidatorConfig `koanf:"block-validator"`
-	Feed                   broadcastclient.FeedConfig     `koanf:"feed"`
+	BlockValidator         validator.BlockValidatorConfig `koanf:"block-validator" reload:"hot"`
+	Feed                   broadcastclient.FeedConfig     `koanf:"feed" reload:"hot"`
 	Validator              validator.L1ValidatorConfig    `koanf:"validator"`
 	SeqCoordinator         SeqCoordinatorConfig           `koanf:"seq-coordinator"`
 	DataAvailability       das.DataAvailabilityConfig     `koanf:"data-availability"`
@@ -431,7 +411,6 @@
 	Caching                CachingConfig                  `koanf:"caching"`
 	Archive                bool                           `koanf:"archive"`
 	TxLookupLimit          uint64                         `koanf:"tx-lookup-limit"`
->>>>>>> 01c558c0
 }
 
 func (c *Config) Validate() error {
