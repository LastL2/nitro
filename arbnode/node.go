// Copyright 2021-2022, Offchain Labs, Inc.
// For license information, see https://github.com/nitro/blob/master/LICENSE

package arbnode

import (
	"context"
	"encoding/binary"
	"fmt"
	"math/big"
	"time"

	"github.com/pkg/errors"
	flag "github.com/spf13/pflag"

	"github.com/ethereum/go-ethereum/accounts/abi/bind"
	"github.com/ethereum/go-ethereum/common"
	"github.com/ethereum/go-ethereum/core/rawdb"
	"github.com/ethereum/go-ethereum/core/types"
	"github.com/ethereum/go-ethereum/crypto"
	"github.com/ethereum/go-ethereum/ethdb"
	"github.com/ethereum/go-ethereum/log"
	"github.com/ethereum/go-ethereum/node"
	"github.com/ethereum/go-ethereum/params"
	"github.com/ethereum/go-ethereum/rpc"

	"github.com/offchainlabs/nitro/arbutil"
	"github.com/offchainlabs/nitro/broadcastclient"
	"github.com/offchainlabs/nitro/broadcastclients"
	"github.com/offchainlabs/nitro/broadcaster"
	"github.com/offchainlabs/nitro/cmd/chaininfo"
	"github.com/offchainlabs/nitro/das"
	"github.com/offchainlabs/nitro/execution"
	"github.com/offchainlabs/nitro/execution/gethexec"
	"github.com/offchainlabs/nitro/solgen/go/bridgegen"
	"github.com/offchainlabs/nitro/solgen/go/challengegen"
	"github.com/offchainlabs/nitro/solgen/go/ospgen"
	"github.com/offchainlabs/nitro/solgen/go/rollupgen"
	"github.com/offchainlabs/nitro/staker"
	"github.com/offchainlabs/nitro/util/contracts"
	"github.com/offchainlabs/nitro/util/headerreader"
	"github.com/offchainlabs/nitro/util/signature"
	"github.com/offchainlabs/nitro/wsbroadcastserver"
)

func andTxSucceeded(ctx context.Context, l1Reader *headerreader.HeaderReader, tx *types.Transaction, err error) error {
	if err != nil {
		return fmt.Errorf("error submitting tx: %w", err)
	}
	_, err = l1Reader.WaitForTxApproval(ctx, tx)
	if err != nil {
		return fmt.Errorf("error executing tx: %w", err)
	}
	return nil
}

func deployBridgeCreator(ctx context.Context, l1Reader *headerreader.HeaderReader, auth *bind.TransactOpts) (common.Address, error) {
	client := l1Reader.Client()
	bridgeTemplate, tx, _, err := bridgegen.DeployBridge(auth, client)
	err = andTxSucceeded(ctx, l1Reader, tx, err)
	if err != nil {
		return common.Address{}, fmt.Errorf("bridge deploy error: %w", err)
	}

	seqInboxTemplate, tx, _, err := bridgegen.DeploySequencerInbox(auth, client)
	err = andTxSucceeded(ctx, l1Reader, tx, err)
	if err != nil {
		return common.Address{}, fmt.Errorf("sequencer inbox deploy error: %w", err)
	}

	inboxTemplate, tx, _, err := bridgegen.DeployInbox(auth, client)
	err = andTxSucceeded(ctx, l1Reader, tx, err)
	if err != nil {
		return common.Address{}, fmt.Errorf("inbox deploy error: %w", err)
	}

	rollupEventBridgeTemplate, tx, _, err := rollupgen.DeployRollupEventInbox(auth, client)
	err = andTxSucceeded(ctx, l1Reader, tx, err)
	if err != nil {
		return common.Address{}, fmt.Errorf("rollup event bridge deploy error: %w", err)
	}

	outboxTemplate, tx, _, err := bridgegen.DeployOutbox(auth, client)
	err = andTxSucceeded(ctx, l1Reader, tx, err)
	if err != nil {
		return common.Address{}, fmt.Errorf("outbox deploy error: %w", err)
	}

	bridgeCreatorAddr, tx, bridgeCreator, err := rollupgen.DeployBridgeCreator(auth, client)
	err = andTxSucceeded(ctx, l1Reader, tx, err)
	if err != nil {
		return common.Address{}, fmt.Errorf("bridge creator deploy error: %w", err)
	}

	tx, err = bridgeCreator.UpdateTemplates(auth, bridgeTemplate, seqInboxTemplate, inboxTemplate, rollupEventBridgeTemplate, outboxTemplate)
	err = andTxSucceeded(ctx, l1Reader, tx, err)
	if err != nil {
		return common.Address{}, fmt.Errorf("bridge creator update templates error: %w", err)
	}

	return bridgeCreatorAddr, nil
}

func deployChallengeFactory(ctx context.Context, l1Reader *headerreader.HeaderReader, auth *bind.TransactOpts) (common.Address, common.Address, error) {
	client := l1Reader.Client()
	osp0, tx, _, err := ospgen.DeployOneStepProver0(auth, client)
	err = andTxSucceeded(ctx, l1Reader, tx, err)
	if err != nil {
		return common.Address{}, common.Address{}, fmt.Errorf("osp0 deploy error: %w", err)
	}

	ospMem, _, _, err := ospgen.DeployOneStepProverMemory(auth, client)
	err = andTxSucceeded(ctx, l1Reader, tx, err)
	if err != nil {
		return common.Address{}, common.Address{}, fmt.Errorf("ospMemory deploy error: %w", err)
	}

	ospMath, _, _, err := ospgen.DeployOneStepProverMath(auth, client)
	err = andTxSucceeded(ctx, l1Reader, tx, err)
	if err != nil {
		return common.Address{}, common.Address{}, fmt.Errorf("ospMath deploy error: %w", err)
	}

	ospHostIo, _, _, err := ospgen.DeployOneStepProverHostIo(auth, client)
	err = andTxSucceeded(ctx, l1Reader, tx, err)
	if err != nil {
		return common.Address{}, common.Address{}, fmt.Errorf("ospHostIo deploy error: %w", err)
	}

	ospEntryAddr, tx, _, err := ospgen.DeployOneStepProofEntry(auth, client, osp0, ospMem, ospMath, ospHostIo)
	err = andTxSucceeded(ctx, l1Reader, tx, err)
	if err != nil {
		return common.Address{}, common.Address{}, fmt.Errorf("ospEntry deploy error: %w", err)
	}

	challengeManagerAddr, tx, _, err := challengegen.DeployChallengeManager(auth, client)
	err = andTxSucceeded(ctx, l1Reader, tx, err)
	if err != nil {
		return common.Address{}, common.Address{}, fmt.Errorf("ospEntry deploy error: %w", err)
	}

	return ospEntryAddr, challengeManagerAddr, nil
}

func deployRollupCreator(ctx context.Context, l1Reader *headerreader.HeaderReader, auth *bind.TransactOpts) (*rollupgen.RollupCreator, common.Address, common.Address, common.Address, error) {
	bridgeCreator, err := deployBridgeCreator(ctx, l1Reader, auth)
	if err != nil {
		return nil, common.Address{}, common.Address{}, common.Address{}, err
	}

	ospEntryAddr, challengeManagerAddr, err := deployChallengeFactory(ctx, l1Reader, auth)
	if err != nil {
		return nil, common.Address{}, common.Address{}, common.Address{}, err
	}

	rollupAdminLogic, tx, _, err := rollupgen.DeployRollupAdminLogic(auth, l1Reader.Client())
	err = andTxSucceeded(ctx, l1Reader, tx, err)
	if err != nil {
		return nil, common.Address{}, common.Address{}, common.Address{}, fmt.Errorf("rollup admin logic deploy error: %w", err)
	}

	rollupUserLogic, tx, _, err := rollupgen.DeployRollupUserLogic(auth, l1Reader.Client())
	err = andTxSucceeded(ctx, l1Reader, tx, err)
	if err != nil {
		return nil, common.Address{}, common.Address{}, common.Address{}, fmt.Errorf("rollup user logic deploy error: %w", err)
	}

	rollupCreatorAddress, tx, rollupCreator, err := rollupgen.DeployRollupCreator(auth, l1Reader.Client())
	err = andTxSucceeded(ctx, l1Reader, tx, err)
	if err != nil {
		return nil, common.Address{}, common.Address{}, common.Address{}, fmt.Errorf("rollup creator deploy error: %w", err)
	}

	validatorUtils, tx, _, err := rollupgen.DeployValidatorUtils(auth, l1Reader.Client())
	err = andTxSucceeded(ctx, l1Reader, tx, err)
	if err != nil {
		return nil, common.Address{}, common.Address{}, common.Address{}, fmt.Errorf("validator utils deploy error: %w", err)
	}

	validatorWalletCreator, tx, _, err := rollupgen.DeployValidatorWalletCreator(auth, l1Reader.Client())
	err = andTxSucceeded(ctx, l1Reader, tx, err)
	if err != nil {
		return nil, common.Address{}, common.Address{}, common.Address{}, fmt.Errorf("validator wallet creator deploy error: %w", err)
	}

	tx, err = rollupCreator.SetTemplates(
		auth,
		bridgeCreator,
		ospEntryAddr,
		challengeManagerAddr,
		rollupAdminLogic,
		rollupUserLogic,
		validatorUtils,
		validatorWalletCreator,
	)
	err = andTxSucceeded(ctx, l1Reader, tx, err)
	if err != nil {
		return nil, common.Address{}, common.Address{}, common.Address{}, fmt.Errorf("rollup set template error: %w", err)
	}

	return rollupCreator, rollupCreatorAddress, validatorUtils, validatorWalletCreator, nil
}

func GenerateRollupConfig(prod bool, wasmModuleRoot common.Hash, rollupOwner common.Address, chainConfig *params.ChainConfig, serializedChainConfig []byte, loserStakeEscrow common.Address) rollupgen.Config {
	var confirmPeriod uint64
	if prod {
		confirmPeriod = 45818
	} else {
		confirmPeriod = 20
	}
	return rollupgen.Config{
		ConfirmPeriodBlocks:      confirmPeriod,
		ExtraChallengeTimeBlocks: 200,
		StakeToken:               common.Address{},
		BaseStake:                big.NewInt(params.Ether),
		WasmModuleRoot:           wasmModuleRoot,
		Owner:                    rollupOwner,
		LoserStakeEscrow:         loserStakeEscrow,
		ChainId:                  chainConfig.ChainID,
		// TODO could the ChainConfig be just []byte?
		ChainConfig: string(serializedChainConfig),
		SequencerInboxMaxTimeVariation: rollupgen.ISequencerInboxMaxTimeVariation{
			DelayBlocks:   big.NewInt(60 * 60 * 24 / 15),
			FutureBlocks:  big.NewInt(12),
			DelaySeconds:  big.NewInt(60 * 60 * 24),
			FutureSeconds: big.NewInt(60 * 60),
		},
	}
}

func DeployOnL1(ctx context.Context, l1client arbutil.L1Interface, deployAuth *bind.TransactOpts, sequencer common.Address, authorizeValidators uint64, readerConfig headerreader.ConfigFetcher, config rollupgen.Config) (*chaininfo.RollupAddresses, error) {
	l1Reader, err := headerreader.New(ctx, l1client, readerConfig)
	if err != nil {
		return nil, err
	}
	l1Reader.Start(ctx)
	defer l1Reader.StopAndWait()

	if config.WasmModuleRoot == (common.Hash{}) {
		return nil, errors.New("no machine specified")
	}

	rollupCreator, rollupCreatorAddress, validatorUtils, validatorWalletCreator, err := deployRollupCreator(ctx, l1Reader, deployAuth)
	if err != nil {
		return nil, fmt.Errorf("error deploying rollup creator: %w", err)
	}

	nonce, err := l1client.PendingNonceAt(ctx, rollupCreatorAddress)
	if err != nil {
		return nil, fmt.Errorf("error getting pending nonce: %w", err)
	}
	expectedRollupAddr := crypto.CreateAddress(rollupCreatorAddress, nonce+2)
	tx, err := rollupCreator.CreateRollup(
		deployAuth,
		config,
		expectedRollupAddr,
	)
	if err != nil {
		return nil, fmt.Errorf("error submitting create rollup tx: %w", err)
	}
	receipt, err := l1Reader.WaitForTxApproval(ctx, tx)
	if err != nil {
		return nil, fmt.Errorf("error executing create rollup tx: %w", err)
	}
	info, err := rollupCreator.ParseRollupCreated(*receipt.Logs[len(receipt.Logs)-1])
	if err != nil {
		return nil, fmt.Errorf("error parsing rollup created log: %w", err)
	}

	sequencerInbox, err := bridgegen.NewSequencerInbox(info.SequencerInbox, l1client)
	if err != nil {
		return nil, fmt.Errorf("error getting sequencer inbox: %w", err)
	}

	// if a zero sequencer address is specified, don't authorize any sequencers
	if sequencer != (common.Address{}) {
		tx, err = sequencerInbox.SetIsBatchPoster(deployAuth, sequencer, true)
		err = andTxSucceeded(ctx, l1Reader, tx, err)
		if err != nil {
			return nil, fmt.Errorf("error setting is batch poster: %w", err)
		}
	}

	var allowValidators []bool
	var validatorAddrs []common.Address
	for i := uint64(1); i <= authorizeValidators; i++ {
		validatorAddrs = append(validatorAddrs, crypto.CreateAddress(validatorWalletCreator, i))
		allowValidators = append(allowValidators, true)
	}
	if len(validatorAddrs) > 0 {
		rollup, err := rollupgen.NewRollupAdminLogic(info.RollupAddress, l1client)
		if err != nil {
			return nil, fmt.Errorf("error getting rollup admin: %w", err)
		}
		tx, err = rollup.SetValidator(deployAuth, validatorAddrs, allowValidators)
		err = andTxSucceeded(ctx, l1Reader, tx, err)
		if err != nil {
			return nil, fmt.Errorf("error setting validator: %w", err)
		}
	}

	return &chaininfo.RollupAddresses{
		Bridge:                 info.Bridge,
		Inbox:                  info.InboxAddress,
		SequencerInbox:         info.SequencerInbox,
		DeployedAt:             receipt.BlockNumber.Uint64(),
		Rollup:                 info.RollupAddress,
		ValidatorUtils:         validatorUtils,
		ValidatorWalletCreator: validatorWalletCreator,
	}, nil
}

type Config struct {
<<<<<<< HEAD
	Sequencer           bool                        `koanf:"sequencer"`
	L1Reader            headerreader.Config         `koanf:"l1-reader" reload:"hot"`
	InboxReader         InboxReaderConfig           `koanf:"inbox-reader" reload:"hot"`
	DelayedSequencer    DelayedSequencerConfig      `koanf:"delayed-sequencer" reload:"hot"`
	BatchPoster         BatchPosterConfig           `koanf:"batch-poster" reload:"hot"`
	BlockValidator      staker.BlockValidatorConfig `koanf:"block-validator" reload:"hot"`
	Feed                broadcastclient.FeedConfig  `koanf:"feed" reload:"hot"`
	Staker              staker.L1ValidatorConfig    `koanf:"staker"`
	SeqCoordinator      SeqCoordinatorConfig        `koanf:"seq-coordinator"`
	DataAvailability    das.DataAvailabilityConfig  `koanf:"data-availability"`
	SyncMonitor         SyncMonitorConfig           `koanf:"sync-monitor"`
	Dangerous           DangerousConfig             `koanf:"dangerous"`
	TransactionStreamer TransactionStreamerConfig   `koanf:"transaction-streamer" reload:"hot"`
	Maintenance         MaintenanceConfig           `koanf:"maintenance" reload:"hot"`
=======
	RPC                  arbitrum.Config              `koanf:"rpc"`
	Sequencer            execution.SequencerConfig    `koanf:"sequencer" reload:"hot"`
	L1Reader             headerreader.Config          `koanf:"parent-chain-reader" reload:"hot"`
	InboxReader          InboxReaderConfig            `koanf:"inbox-reader" reload:"hot"`
	DelayedSequencer     DelayedSequencerConfig       `koanf:"delayed-sequencer" reload:"hot"`
	BatchPoster          BatchPosterConfig            `koanf:"batch-poster" reload:"hot"`
	ForwardingTargetImpl string                       `koanf:"forwarding-target"`
	Forwarder            execution.ForwarderConfig    `koanf:"forwarder"`
	TxPreChecker         execution.TxPreCheckerConfig `koanf:"tx-pre-checker" reload:"hot"`
	BlockValidator       staker.BlockValidatorConfig  `koanf:"block-validator" reload:"hot"`
	Feed                 broadcastclient.FeedConfig   `koanf:"feed" reload:"hot"`
	Staker               staker.L1ValidatorConfig     `koanf:"staker"`
	SeqCoordinator       SeqCoordinatorConfig         `koanf:"seq-coordinator"`
	DataAvailability     das.DataAvailabilityConfig   `koanf:"data-availability"`
	SyncMonitor          SyncMonitorConfig            `koanf:"sync-monitor"`
	Dangerous            DangerousConfig              `koanf:"dangerous"`
	Caching              execution.CachingConfig      `koanf:"caching"`
	Archive              bool                         `koanf:"archive"`
	TxLookupLimit        uint64                       `koanf:"tx-lookup-limit"`
	TransactionStreamer  TransactionStreamerConfig    `koanf:"transaction-streamer" reload:"hot"`
	Maintenance          MaintenanceConfig            `koanf:"maintenance" reload:"hot"`
>>>>>>> 78ff09c3
}

func (c *Config) Validate() error {
	if c.L1Reader.Enable && c.Sequencer && !c.DelayedSequencer.Enable {
		log.Warn("delayed sequencer is not enabled, despite sequencer and l1 reader being enabled")
	}
	if c.DelayedSequencer.Enable && !c.Sequencer {
		return errors.New("cannot enable delayed sequencer without enabling sequencer")
	}
<<<<<<< HEAD
=======
	if err := c.Sequencer.Validate(); err != nil {
		return err
	}
	if err := c.BlockValidator.Validate(); err != nil {
		return err
	}
>>>>>>> 78ff09c3
	if err := c.Maintenance.Validate(); err != nil {
		return err
	}
	if err := c.InboxReader.Validate(); err != nil {
		return err
	}
	if err := c.BatchPoster.Validate(); err != nil {
		return err
	}
	if err := c.Feed.Validate(); err != nil {
		return err
	}
	if err := c.Staker.Validate(); err != nil {
		return err
	}
	return nil
}

func (c *Config) ValidatorRequired() bool {
	if c.BlockValidator.Enable {
		return true
	}
	if c.Staker.Enable {
		return c.Staker.ValidatorRequired()
	}
	return false
}

func ConfigAddOptions(prefix string, f *flag.FlagSet, feedInputEnable bool, feedOutputEnable bool) {
<<<<<<< HEAD
	f.Bool(prefix+".sequencer", ConfigDefault.Sequencer, "enable sequencer")
	headerreader.AddOptions(prefix+".l1-reader", f)
=======
	arbitrum.ConfigAddOptions(prefix+".rpc", f)
	execution.SequencerConfigAddOptions(prefix+".sequencer", f)
	headerreader.AddOptions(prefix+".parent-chain-reader", f)
>>>>>>> 78ff09c3
	InboxReaderConfigAddOptions(prefix+".inbox-reader", f)
	DelayedSequencerConfigAddOptions(prefix+".delayed-sequencer", f)
	BatchPosterConfigAddOptions(prefix+".batch-poster", f)
	staker.BlockValidatorConfigAddOptions(prefix+".block-validator", f)
	broadcastclient.FeedConfigAddOptions(prefix+".feed", f, feedInputEnable, feedOutputEnable)
	staker.L1ValidatorConfigAddOptions(prefix+".staker", f)
	SeqCoordinatorConfigAddOptions(prefix+".seq-coordinator", f)
	das.DataAvailabilityConfigAddNodeOptions(prefix+".data-availability", f)
	SyncMonitorConfigAddOptions(prefix+".sync-monitor", f)
	DangerousConfigAddOptions(prefix+".dangerous", f)
	TransactionStreamerConfigAddOptions(prefix+".transaction-streamer", f)
	MaintenanceConfigAddOptions(prefix+".maintenance", f)
}

var ConfigDefault = Config{
	L1Reader:            headerreader.DefaultConfig,
	InboxReader:         DefaultInboxReaderConfig,
	DelayedSequencer:    DefaultDelayedSequencerConfig,
	BatchPoster:         DefaultBatchPosterConfig,
	BlockValidator:      staker.DefaultBlockValidatorConfig,
	Feed:                broadcastclient.FeedConfigDefault,
	Staker:              staker.DefaultL1ValidatorConfig,
	SeqCoordinator:      DefaultSeqCoordinatorConfig,
	DataAvailability:    das.DefaultDataAvailabilityConfig,
	SyncMonitor:         DefaultSyncMonitorConfig,
	Dangerous:           DefaultDangerousConfig,
	TransactionStreamer: DefaultTransactionStreamerConfig,
}

func ConfigDefaultL1Test() *Config {
	config := ConfigDefaultL1NonSequencerTest()
	config.DelayedSequencer = TestDelayedSequencerConfig
	config.BatchPoster = TestBatchPosterConfig
	config.SeqCoordinator = TestSeqCoordinatorConfig
	config.Sequencer = true
	config.Dangerous.NoCoordinator = true

	return config
}

func ConfigDefaultL1NonSequencerTest() *Config {
	config := ConfigDefault
	config.L1Reader = headerreader.TestConfig
	config.InboxReader = TestInboxReaderConfig
	config.DelayedSequencer.Enable = false
	config.BatchPoster.Enable = false
	config.SeqCoordinator.Enable = false
	config.BlockValidator = staker.TestBlockValidatorConfig
	config.Staker.Enable = false
	config.BlockValidator.ValidationServer.URL = ""
<<<<<<< HEAD
=======
	config.Forwarder = execution.DefaultTestForwarderConfig
	config.TransactionStreamer = DefaultTransactionStreamerConfig
>>>>>>> 78ff09c3

	return &config
}

func ConfigDefaultL2Test() *Config {
	config := ConfigDefault
	config.L1Reader.Enable = false
	config.SeqCoordinator = TestSeqCoordinatorConfig
	config.Feed.Input.Verifier.Dangerous.AcceptMissing = true
	config.Feed.Output.Signed = false
	config.SeqCoordinator.Signing.ECDSA.AcceptSequencer = false
	config.SeqCoordinator.Signing.ECDSA.Dangerous.AcceptMissing = true
	config.Staker.Enable = false
	config.BlockValidator.ValidationServer.URL = ""
	config.TransactionStreamer = DefaultTransactionStreamerConfig

	return &config
}

type DangerousConfig struct {
	NoL1Listener  bool `koanf:"no-l1-listener"`
	NoCoordinator bool `koanf:"no-seq-coordinator"`
}

var DefaultDangerousConfig = DangerousConfig{
	NoL1Listener:  false,
	NoCoordinator: false,
}

func DangerousConfigAddOptions(prefix string, f *flag.FlagSet) {
	f.Bool(prefix+".no-l1-listener", DefaultDangerousConfig.NoL1Listener, "DANGEROUS! disables listening to L1. To be used in test nodes only")
	f.Bool(prefix+".no-seq-coordinator", DefaultDangerousConfig.NoCoordinator, "DANGEROUS! allows sequencing without sequencer-coordinator")
}

type Node struct {
	ArbDB                   ethdb.Database
	Stack                   *node.Node
	Execution               execution.FullExecutionClient
	L1Reader                *headerreader.HeaderReader
	TxStreamer              *TransactionStreamer
	DeployInfo              *chaininfo.RollupAddresses
	InboxReader             *InboxReader
	InboxTracker            *InboxTracker
	DelayedSequencer        *DelayedSequencer
	BatchPoster             *BatchPoster
	BlockValidator          *staker.BlockValidator
	StatelessBlockValidator *staker.StatelessBlockValidator
	Staker                  *staker.Staker
	BroadcastServer         *broadcaster.Broadcaster
	BroadcastClients        *broadcastclients.BroadcastClients
	SeqCoordinator          *SeqCoordinator
	MaintenanceRunner       *MaintenanceRunner
	DASLifecycleManager     *das.LifecycleManager
	ClassicOutboxRetriever  *ClassicOutboxRetriever
	SyncMonitor             *SyncMonitor
	configFetcher           ConfigFetcher
	ctx                     context.Context
}

type ConfigFetcher interface {
	Get() *Config
	Start(context.Context)
	StopAndWait()
	Started() bool
}

func checkArbDbSchemaVersion(arbDb ethdb.Database) error {
	var version uint64
	hasVersion, err := arbDb.Has(dbSchemaVersion)
	if err != nil {
		return err
	}
	if hasVersion {
		versionBytes, err := arbDb.Get(dbSchemaVersion)
		if err != nil {
			return err
		}
		version = binary.BigEndian.Uint64(versionBytes)
	}
	for version != currentDbSchemaVersion {
		batch := arbDb.NewBatch()
		switch version {
		case 0:
			// No database updates are necessary for database format version 0->1.
			// This version adds a new format for delayed messages in the inbox tracker,
			// but it can still read the old format for old messages.
		default:
			return fmt.Errorf("unsupported database format version %v", version)
		}

		// Increment version and flush the batch
		version++
		versionBytes := make([]uint8, 8)
		binary.BigEndian.PutUint64(versionBytes, version)
		err = batch.Put(dbSchemaVersion, versionBytes)
		if err != nil {
			return err
		}
		err = batch.Write()
		if err != nil {
			return err
		}
	}
	return nil
}

func createNodeImpl(
	ctx context.Context,
	stack *node.Node,
	exec execution.FullExecutionClient,
	arbDb ethdb.Database,
	configFetcher ConfigFetcher,
	l2Config *params.ChainConfig,
	l1client arbutil.L1Interface,
	deployInfo *chaininfo.RollupAddresses,
	txOptsValidator *bind.TransactOpts,
	txOptsBatchPoster *bind.TransactOpts,
	dataSigner signature.DataSignerFunc,
	fatalErrChan chan error,
) (*Node, error) {
	config := configFetcher.Get()

	err := checkArbDbSchemaVersion(arbDb)
	if err != nil {
		return nil, err
	}

	l2ChainId := l2Config.ChainID.Uint64()

	//TODO:
	// var reorgingToBlock *types.Block
	// config.Dangerous.ReorgToBlock >= 0 {

	syncMonitor := NewSyncMonitor(&config.SyncMonitor)
	var classicOutbox *ClassicOutboxRetriever
	classicMsgDb, err := stack.OpenDatabase("classic-msg", 0, 0, "", true)
	if err != nil {
		if l2Config.ArbitrumChainParams.GenesisBlockNum > 0 {
			log.Warn("Classic Msg Database not found", "err", err)
		}
		classicOutbox = nil
	} else {
		classicOutbox = NewClassicOutboxRetriever(classicMsgDb)
	}

	var l1Reader *headerreader.HeaderReader
	if config.L1Reader.Enable {
		l1Reader, err = headerreader.New(ctx, l1client, func() *headerreader.Config { return &configFetcher.Get().L1Reader })
		if err != nil {
			return nil, err
		}
	}

	var broadcastServer *broadcaster.Broadcaster
	if config.Feed.Output.Enable {
		var maybeDataSigner signature.DataSignerFunc
		if config.Feed.Output.Signed {
			if dataSigner == nil {
				return nil, errors.New("cannot sign outgoing feed")
			}
			maybeDataSigner = dataSigner
		}
		broadcastServer = broadcaster.NewBroadcaster(func() *wsbroadcastserver.BroadcasterConfig { return &configFetcher.Get().Feed.Output }, l2ChainId, fatalErrChan, maybeDataSigner)
	}

	transactionStreamerConfigFetcher := func() *TransactionStreamerConfig { return &configFetcher.Get().TransactionStreamer }
	txStreamer, err := NewTransactionStreamer(arbDb, l2Config, exec, broadcastServer, fatalErrChan, transactionStreamerConfigFetcher)
	if err != nil {
		return nil, err
	}
	var coordinator *SeqCoordinator
	var bpVerifier *contracts.BatchPosterVerifier
	if deployInfo != nil && l1client != nil {
		sequencerInboxAddr := deployInfo.SequencerInbox

		seqInboxCaller, err := bridgegen.NewSequencerInboxCaller(sequencerInboxAddr, l1client)
		if err != nil {
			return nil, err
		}
		bpVerifier = contracts.NewBatchPosterVerifier(seqInboxCaller)
	}

	if config.SeqCoordinator.Enable {
		coordinator, err = NewSeqCoordinator(dataSigner, bpVerifier, txStreamer, exec, syncMonitor, config.SeqCoordinator)
		if err != nil {
			return nil, err
		}
	} else if config.Sequencer && !config.Dangerous.NoCoordinator {
		return nil, errors.New("sequencer must be enabled with coordinator, unless dangerous.no-coordinator set")
	}
	dbs := []ethdb.Database{arbDb}
	maintenanceRunner, err := NewMaintenanceRunner(func() *MaintenanceConfig { return &configFetcher.Get().Maintenance }, coordinator, dbs, exec)
	if err != nil {
		return nil, err
	}

	var broadcastClients *broadcastclients.BroadcastClients
	if config.Feed.Input.Enable() {
		currentMessageCount, err := txStreamer.GetMessageCount()
		if err != nil {
			return nil, err
		}

		broadcastClients, err = broadcastclients.NewBroadcastClients(
			func() *broadcastclient.Config { return &configFetcher.Get().Feed.Input },
			l2ChainId,
			currentMessageCount,
			txStreamer,
			nil,
			fatalErrChan,
			bpVerifier,
		)
		if err != nil {
			return nil, err
		}
	}

	if !config.L1Reader.Enable {
		return &Node{
			arbDb,
			stack,
			exec,
			nil,
			txStreamer,
			nil,
			nil,
			nil,
			nil,
			nil,
			nil,
			nil,
			nil,
			broadcastServer,
			broadcastClients,
			coordinator,
			maintenanceRunner,
			nil,
			classicOutbox,
			syncMonitor,
			configFetcher,
			ctx,
		}, nil
	}

	if deployInfo == nil {
		return nil, errors.New("deployinfo is nil")
	}
	delayedBridge, err := NewDelayedBridge(l1client, deployInfo.Bridge, deployInfo.DeployedAt)
	if err != nil {
		return nil, err
	}
	sequencerInbox, err := NewSequencerInbox(l1client, deployInfo.SequencerInbox, int64(deployInfo.DeployedAt))
	if err != nil {
		return nil, err
	}

	var daWriter das.DataAvailabilityServiceWriter
	var daReader das.DataAvailabilityServiceReader
	var dasLifecycleManager *das.LifecycleManager
	if config.DataAvailability.Enable {
		if config.BatchPoster.Enable {
			daWriter, daReader, dasLifecycleManager, err = das.CreateBatchPosterDAS(ctx, &config.DataAvailability, dataSigner, l1client, deployInfo.SequencerInbox)
			if err != nil {
				return nil, err
			}
		} else {
			daReader, dasLifecycleManager, err = das.CreateDAReaderForNode(ctx, &config.DataAvailability, l1Reader, &deployInfo.SequencerInbox)
			if err != nil {
				return nil, err
			}
		}

		daReader = das.NewReaderTimeoutWrapper(daReader, config.DataAvailability.RequestTimeout)

		if config.DataAvailability.PanicOnError {
			if daWriter != nil {
				daWriter = das.NewWriterPanicWrapper(daWriter)
			}
			daReader = das.NewReaderPanicWrapper(daReader)
		}
	} else if l2Config.ArbitrumChainParams.DataAvailabilityCommittee {
		return nil, errors.New("a data availability service is required for this chain, but it was not configured")
	}

	inboxTracker, err := NewInboxTracker(arbDb, txStreamer, daReader)
	if err != nil {
		return nil, err
	}
	inboxReader, err := NewInboxReader(inboxTracker, l1client, l1Reader, new(big.Int).SetUint64(deployInfo.DeployedAt), delayedBridge, sequencerInbox, func() *InboxReaderConfig { return &configFetcher.Get().InboxReader })
	if err != nil {
		return nil, err
	}
	txStreamer.SetInboxReaders(inboxReader, delayedBridge)

	var statelessBlockValidator *staker.StatelessBlockValidator
	if config.BlockValidator.ValidationServer.URL != "" {
		statelessBlockValidator, err = staker.NewStatelessBlockValidator(
			inboxReader,
			inboxTracker,
			txStreamer,
			exec,
			rawdb.NewTable(arbDb, BlockValidatorPrefix),
			daReader,
			func() *staker.BlockValidatorConfig { return &configFetcher.Get().BlockValidator },
			stack,
		)
	} else {
		err = errors.New("no validator url specified")
	}
	if err != nil {
		if config.ValidatorRequired() || config.Staker.Enable {
			return nil, fmt.Errorf("%w: failed to init block validator", err)
		} else {
			log.Warn("validation not supported", "err", err)
		}
		statelessBlockValidator = nil
	}

	var blockValidator *staker.BlockValidator
	if config.ValidatorRequired() {
		blockValidator, err = staker.NewBlockValidator(
			statelessBlockValidator,
			inboxTracker,
			txStreamer,
			func() *staker.BlockValidatorConfig { return &configFetcher.Get().BlockValidator },
			fatalErrChan,
		)
		if err != nil {
			return nil, err
		}
	}

	var stakerObj *staker.Staker
	if config.Staker.Enable {
		var wallet staker.ValidatorWalletInterface
		if config.Staker.UseSmartContractWallet || txOptsValidator == nil {
			var existingWalletAddress *common.Address
			if len(config.Staker.ContractWalletAddress) > 0 {
				if !common.IsHexAddress(config.Staker.ContractWalletAddress) {
					log.Error("invalid validator smart contract wallet", "addr", config.Staker.ContractWalletAddress)
					return nil, errors.New("invalid validator smart contract wallet address")
				}
				tmpAddress := common.HexToAddress(config.Staker.ContractWalletAddress)
				existingWalletAddress = &tmpAddress
			}
			wallet, err = staker.NewContractValidatorWallet(existingWalletAddress, deployInfo.ValidatorWalletCreator, deployInfo.Rollup, l1Reader, txOptsValidator, int64(deployInfo.DeployedAt), func(common.Address) {})
			if err != nil {
				return nil, err
			}
		} else {
			if len(config.Staker.ContractWalletAddress) > 0 {
				return nil, errors.New("validator contract wallet specified but flag to use a smart contract wallet was not specified")
			}
			wallet, err = staker.NewEoaValidatorWallet(deployInfo.Rollup, l1client, txOptsValidator)
			if err != nil {
				return nil, err
			}
		}

		stakerObj, err = staker.NewStaker(l1Reader, wallet, bind.CallOpts{}, config.Staker, blockValidator, statelessBlockValidator, deployInfo.ValidatorUtils)
		if err != nil {
			return nil, err
		}
		if stakerObj.Strategy() != staker.WatchtowerStrategy {
			err := wallet.Initialize(ctx)
			if err != nil {
				return nil, err
			}
		}
		var txValidatorSenderPtr *common.Address
		if txOptsValidator != nil {
			txValidatorSenderPtr = &txOptsValidator.From
		}
		whitelisted, err := stakerObj.IsWhitelisted(ctx)
		if err != nil {
			return nil, err
		}
		log.Info("running as validator", "txSender", txValidatorSenderPtr, "actingAsWallet", wallet.Address(), "whitelisted", whitelisted, "strategy", config.Staker.Strategy)
	}

	var batchPoster *BatchPoster
	var delayedSequencer *DelayedSequencer
	if config.BatchPoster.Enable {
		if txOptsBatchPoster == nil {
			return nil, errors.New("batchposter, but no TxOpts")
		}
		batchPoster, err = NewBatchPoster(l1Reader, inboxTracker, txStreamer, syncMonitor, func() *BatchPosterConfig { return &configFetcher.Get().BatchPoster }, deployInfo, txOptsBatchPoster, daWriter)
		if err != nil {
			return nil, err
		}
	}
	// always create DelayedSequencer, it won't do anything if it is disabled
	delayedSequencer, err = NewDelayedSequencer(l1Reader, inboxReader, exec, coordinator, func() *DelayedSequencerConfig { return &configFetcher.Get().DelayedSequencer })
	if err != nil {
		return nil, err
	}

	return &Node{
		arbDb,
		stack,
		exec,
		l1Reader,
		txStreamer,
		deployInfo,
		inboxReader,
		inboxTracker,
		delayedSequencer,
		batchPoster,
		blockValidator,
		statelessBlockValidator,
		stakerObj,
		broadcastServer,
		broadcastClients,
		coordinator,
		maintenanceRunner,
		dasLifecycleManager,
		classicOutbox,
		syncMonitor,
		configFetcher,
		ctx,
	}, nil
}

func (n *Node) OnConfigReload(_ *Config, _ *Config) error {
	// TODO
	return nil
}

func CreateNode(
	ctx context.Context,
	stack *node.Node,
	exec execution.FullExecutionClient,
	arbDb ethdb.Database,
	configFetcher ConfigFetcher,
	l2Config *params.ChainConfig,
	l1client arbutil.L1Interface,
	deployInfo *chaininfo.RollupAddresses,
	txOptsValidator *bind.TransactOpts,
	txOptsBatchPoster *bind.TransactOpts,
	dataSigner signature.DataSignerFunc,
	fatalErrChan chan error,
) (*Node, error) {
<<<<<<< HEAD
	currentNode, err := createNodeImpl(ctx, stack, exec, arbDb, configFetcher, l2Config, l1client, deployInfo, txOpts, dataSigner, fatalErrChan)
=======
	currentNode, err := createNodeImpl(ctx, stack, chainDb, arbDb, configFetcher, l2BlockChain, l1client, deployInfo, txOptsValidator, txOptsBatchPoster, dataSigner, fatalErrChan)
>>>>>>> 78ff09c3
	if err != nil {
		return nil, err
	}
	var apis []rpc.API
	if currentNode.BlockValidator != nil {
		apis = append(apis, rpc.API{
			Namespace: "arb",
			Version:   "1.0",
			Service:   &BlockValidatorAPI{val: currentNode.BlockValidator},
			Public:    false,
		})
	}
	if currentNode.StatelessBlockValidator != nil {
		apis = append(apis, rpc.API{
			Namespace: "arbvalidator",
			Version:   "1.0",
			Service: &BlockValidatorDebugAPI{
				val: currentNode.StatelessBlockValidator,
			},
			Public: false,
		})
	}

	stack.RegisterAPIs(apis)

	return currentNode, nil
}

func (n *Node) Start(ctx context.Context) error {
<<<<<<< HEAD
	execClient, ok := n.Execution.(*gethexec.ExecutionNode)
	if !ok {
		execClient = nil
	}
	if execClient != nil {
		err := execClient.Initialize(ctx, n, n.SyncMonitor)
		if err != nil {
			return fmt.Errorf("error initializing exec client: %w", err)
		}
	}
	n.SyncMonitor.Initialize(n.InboxReader, n.TxStreamer, n.SeqCoordinator, n.Execution)
=======
	// config is the static config at start, not a dynamic config
	config := n.configFetcher.Get()
	n.SyncMonitor.Initialize(n.InboxReader, n.TxStreamer, n.SeqCoordinator)
	n.Execution.ArbInterface.Initialize(n)
>>>>>>> 78ff09c3
	err := n.Stack.Start()
	if err != nil {
		return fmt.Errorf("error starting geth stack: %w", err)
	}
	if execClient != nil {
		err := execClient.Start(ctx)
		if err != nil {
			return fmt.Errorf("error starting exec client: %w", err)
		}
	}
	if n.InboxTracker != nil {
		err = n.InboxTracker.Initialize()
		if err != nil {
			return fmt.Errorf("error initializing inbox tracker: %w", err)
		}
	}
	if n.BroadcastServer != nil {
		err = n.BroadcastServer.Initialize()
		if err != nil {
			return fmt.Errorf("error initializing feed broadcast server: %w", err)
		}
	}
	if n.InboxTracker != nil && n.BroadcastServer != nil && config.Sequencer.Enable && !config.SeqCoordinator.Enable {
		// Normally, the sequencer would populate the feed backlog when it acquires the lockout.
		// However, if the sequencer coordinator is not enabled, we must populate the backlog on startup.
		err = n.InboxTracker.PopulateFeedBacklog(n.BroadcastServer)
		if err != nil {
			return fmt.Errorf("error populating feed backlog on startup: %w", err)
		}
	}
	err = n.TxStreamer.Start(ctx)
	if err != nil {
		return fmt.Errorf("error starting transaction streamer: %w", err)
	}
	if n.InboxReader != nil {
		err = n.InboxReader.Start(ctx)
		if err != nil {
			return fmt.Errorf("error starting inbox reader: %w", err)
		}
	}
	if err != nil {
		return fmt.Errorf("error starting transaction puiblisher: %w", err)
	}
	if n.SeqCoordinator != nil {
		n.SeqCoordinator.Start(ctx)
	}
	if n.MaintenanceRunner != nil {
		n.MaintenanceRunner.Start(ctx)
	}
	if n.DelayedSequencer != nil {
		n.DelayedSequencer.Start(ctx)
	}
	if n.BatchPoster != nil {
		n.BatchPoster.Start(ctx)
	}
	if n.Staker != nil {
		err = n.Staker.Initialize(ctx)
		if err != nil {
			return fmt.Errorf("error initializing staker: %w", err)
		}
	}
	if n.StatelessBlockValidator != nil {
		err = n.StatelessBlockValidator.Start(ctx)
		if err != nil {
			if n.configFetcher.Get().ValidatorRequired() {
				return fmt.Errorf("error initializing stateless block validator: %w", err)
			} else {
				log.Info("validation not set up", "err", err)
			}
			n.StatelessBlockValidator = nil
			n.BlockValidator = nil
		}
	}
	if n.BlockValidator != nil {
		err = n.BlockValidator.Initialize(ctx)
		if err != nil {
			return fmt.Errorf("error initializing block validator: %w", err)
		}
		err = n.BlockValidator.Start(ctx)
		if err != nil {
			return fmt.Errorf("error starting block validator: %w", err)
		}
	}
	if n.Staker != nil {
		n.Staker.Start(ctx)
	}
	if n.L1Reader != nil {
		n.L1Reader.Start(ctx)
	}
	if n.BroadcastServer != nil {
		err = n.BroadcastServer.Start(ctx)
		if err != nil {
			return fmt.Errorf("error starting feed broadcast server: %w", err)
		}
	}
	if n.BroadcastClients != nil {
		go func() {
			if n.InboxReader != nil {
				select {
				case <-n.InboxReader.CaughtUp():
				case <-ctx.Done():
					return
				}
			}
			n.BroadcastClients.Start(ctx)
		}()
	}
	if n.configFetcher != nil {
		n.configFetcher.Start(ctx)
	}
	return nil
}

func (n *Node) StopAndWait() {
	execClient, ok := n.Execution.(*gethexec.ExecutionNode)
	if !ok {
		execClient = nil
	}
	if execClient != nil {
		execClient.StopAndWait()
	}
	if n.MaintenanceRunner != nil && n.MaintenanceRunner.Started() {
		n.MaintenanceRunner.StopAndWait()
	}
	if n.configFetcher != nil && n.configFetcher.Started() {
		n.configFetcher.StopAndWait()
	}
	if n.SeqCoordinator != nil && n.SeqCoordinator.Started() {
		// Releases the chosen sequencer lockout,
		// and stops the background thread but not the redis client.
		n.SeqCoordinator.PrepareForShutdown()
	}
	n.Stack.StopRPC() // does nothing if not running
	if n.DelayedSequencer != nil && n.DelayedSequencer.Started() {
		n.DelayedSequencer.StopAndWait()
	}
	if n.BatchPoster != nil && n.BatchPoster.Started() {
		n.BatchPoster.StopAndWait()
	}
	if n.BroadcastServer != nil && n.BroadcastServer.Started() {
		n.BroadcastServer.StopAndWait()
	}
	if n.BroadcastClients != nil {
		n.BroadcastClients.StopAndWait()
	}
	if n.BlockValidator != nil && n.BlockValidator.Started() {
		n.BlockValidator.StopAndWait()
	}
	if n.Staker != nil {
		n.Staker.StopAndWait()
	}
	if n.StatelessBlockValidator != nil {
		n.StatelessBlockValidator.Stop()
	}
	if n.InboxReader != nil && n.InboxReader.Started() {
		n.InboxReader.StopAndWait()
	}
	if n.L1Reader != nil && n.L1Reader.Started() {
		n.L1Reader.StopAndWait()
	}
	if n.TxStreamer.Started() {
		n.TxStreamer.StopAndWait()
	}
	if n.SeqCoordinator != nil && n.SeqCoordinator.Started() {
		// Just stops the redis client (most other stuff was stopped earlier)
		n.SeqCoordinator.StopAndWait()
	}
	if n.DASLifecycleManager != nil {
		n.DASLifecycleManager.StopAndWaitUntil(2 * time.Second)
	}
	if err := n.Stack.Close(); err != nil {
		log.Error("error on stak close", "err", err)
	}
}<|MERGE_RESOLUTION|>--- conflicted
+++ resolved
@@ -311,9 +311,8 @@
 }
 
 type Config struct {
-<<<<<<< HEAD
 	Sequencer           bool                        `koanf:"sequencer"`
-	L1Reader            headerreader.Config         `koanf:"l1-reader" reload:"hot"`
+	L1Reader            headerreader.Config         `koanf:"parent-chain-reader" reload:"hot"`
 	InboxReader         InboxReaderConfig           `koanf:"inbox-reader" reload:"hot"`
 	DelayedSequencer    DelayedSequencerConfig      `koanf:"delayed-sequencer" reload:"hot"`
 	BatchPoster         BatchPosterConfig           `koanf:"batch-poster" reload:"hot"`
@@ -326,29 +325,6 @@
 	Dangerous           DangerousConfig             `koanf:"dangerous"`
 	TransactionStreamer TransactionStreamerConfig   `koanf:"transaction-streamer" reload:"hot"`
 	Maintenance         MaintenanceConfig           `koanf:"maintenance" reload:"hot"`
-=======
-	RPC                  arbitrum.Config              `koanf:"rpc"`
-	Sequencer            execution.SequencerConfig    `koanf:"sequencer" reload:"hot"`
-	L1Reader             headerreader.Config          `koanf:"parent-chain-reader" reload:"hot"`
-	InboxReader          InboxReaderConfig            `koanf:"inbox-reader" reload:"hot"`
-	DelayedSequencer     DelayedSequencerConfig       `koanf:"delayed-sequencer" reload:"hot"`
-	BatchPoster          BatchPosterConfig            `koanf:"batch-poster" reload:"hot"`
-	ForwardingTargetImpl string                       `koanf:"forwarding-target"`
-	Forwarder            execution.ForwarderConfig    `koanf:"forwarder"`
-	TxPreChecker         execution.TxPreCheckerConfig `koanf:"tx-pre-checker" reload:"hot"`
-	BlockValidator       staker.BlockValidatorConfig  `koanf:"block-validator" reload:"hot"`
-	Feed                 broadcastclient.FeedConfig   `koanf:"feed" reload:"hot"`
-	Staker               staker.L1ValidatorConfig     `koanf:"staker"`
-	SeqCoordinator       SeqCoordinatorConfig         `koanf:"seq-coordinator"`
-	DataAvailability     das.DataAvailabilityConfig   `koanf:"data-availability"`
-	SyncMonitor          SyncMonitorConfig            `koanf:"sync-monitor"`
-	Dangerous            DangerousConfig              `koanf:"dangerous"`
-	Caching              execution.CachingConfig      `koanf:"caching"`
-	Archive              bool                         `koanf:"archive"`
-	TxLookupLimit        uint64                       `koanf:"tx-lookup-limit"`
-	TransactionStreamer  TransactionStreamerConfig    `koanf:"transaction-streamer" reload:"hot"`
-	Maintenance          MaintenanceConfig            `koanf:"maintenance" reload:"hot"`
->>>>>>> 78ff09c3
 }
 
 func (c *Config) Validate() error {
@@ -358,15 +334,9 @@
 	if c.DelayedSequencer.Enable && !c.Sequencer {
 		return errors.New("cannot enable delayed sequencer without enabling sequencer")
 	}
-<<<<<<< HEAD
-=======
-	if err := c.Sequencer.Validate(); err != nil {
-		return err
-	}
 	if err := c.BlockValidator.Validate(); err != nil {
 		return err
 	}
->>>>>>> 78ff09c3
 	if err := c.Maintenance.Validate(); err != nil {
 		return err
 	}
@@ -396,14 +366,8 @@
 }
 
 func ConfigAddOptions(prefix string, f *flag.FlagSet, feedInputEnable bool, feedOutputEnable bool) {
-<<<<<<< HEAD
 	f.Bool(prefix+".sequencer", ConfigDefault.Sequencer, "enable sequencer")
-	headerreader.AddOptions(prefix+".l1-reader", f)
-=======
-	arbitrum.ConfigAddOptions(prefix+".rpc", f)
-	execution.SequencerConfigAddOptions(prefix+".sequencer", f)
 	headerreader.AddOptions(prefix+".parent-chain-reader", f)
->>>>>>> 78ff09c3
 	InboxReaderConfigAddOptions(prefix+".inbox-reader", f)
 	DelayedSequencerConfigAddOptions(prefix+".delayed-sequencer", f)
 	BatchPosterConfigAddOptions(prefix+".batch-poster", f)
@@ -454,11 +418,6 @@
 	config.BlockValidator = staker.TestBlockValidatorConfig
 	config.Staker.Enable = false
 	config.BlockValidator.ValidationServer.URL = ""
-<<<<<<< HEAD
-=======
-	config.Forwarder = execution.DefaultTestForwarderConfig
-	config.TransactionStreamer = DefaultTransactionStreamerConfig
->>>>>>> 78ff09c3
 
 	return &config
 }
@@ -901,11 +860,7 @@
 	dataSigner signature.DataSignerFunc,
 	fatalErrChan chan error,
 ) (*Node, error) {
-<<<<<<< HEAD
-	currentNode, err := createNodeImpl(ctx, stack, exec, arbDb, configFetcher, l2Config, l1client, deployInfo, txOpts, dataSigner, fatalErrChan)
-=======
-	currentNode, err := createNodeImpl(ctx, stack, chainDb, arbDb, configFetcher, l2BlockChain, l1client, deployInfo, txOptsValidator, txOptsBatchPoster, dataSigner, fatalErrChan)
->>>>>>> 78ff09c3
+	currentNode, err := createNodeImpl(ctx, stack, exec, arbDb, configFetcher, l2Config, l1client, deployInfo, txOptsValidator, txOptsBatchPoster, dataSigner, fatalErrChan)
 	if err != nil {
 		return nil, err
 	}
@@ -935,7 +890,8 @@
 }
 
 func (n *Node) Start(ctx context.Context) error {
-<<<<<<< HEAD
+	// config is the static config at start, not a dynamic config
+	config := n.configFetcher.Get()
 	execClient, ok := n.Execution.(*gethexec.ExecutionNode)
 	if !ok {
 		execClient = nil
@@ -947,12 +903,6 @@
 		}
 	}
 	n.SyncMonitor.Initialize(n.InboxReader, n.TxStreamer, n.SeqCoordinator, n.Execution)
-=======
-	// config is the static config at start, not a dynamic config
-	config := n.configFetcher.Get()
-	n.SyncMonitor.Initialize(n.InboxReader, n.TxStreamer, n.SeqCoordinator)
-	n.Execution.ArbInterface.Initialize(n)
->>>>>>> 78ff09c3
 	err := n.Stack.Start()
 	if err != nil {
 		return fmt.Errorf("error starting geth stack: %w", err)
@@ -975,7 +925,7 @@
 			return fmt.Errorf("error initializing feed broadcast server: %w", err)
 		}
 	}
-	if n.InboxTracker != nil && n.BroadcastServer != nil && config.Sequencer.Enable && !config.SeqCoordinator.Enable {
+	if n.InboxTracker != nil && n.BroadcastServer != nil && config.Sequencer && !config.SeqCoordinator.Enable {
 		// Normally, the sequencer would populate the feed backlog when it acquires the lockout.
 		// However, if the sequencer coordinator is not enabled, we must populate the backlog on startup.
 		err = n.InboxTracker.PopulateFeedBacklog(n.BroadcastServer)
