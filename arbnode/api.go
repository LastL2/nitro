// Copyright 2021-2022, Offchain Labs, Inc.
// For license information, see https://github.com/nitro/blob/master/LICENSE

package arbnode

import (
	"context"
	"fmt"
	"math/big"

	"github.com/ethereum/go-ethereum/arbitrum"
	"github.com/ethereum/go-ethereum/common"
	"github.com/ethereum/go-ethereum/core"
	"github.com/ethereum/go-ethereum/core/types"
	"github.com/ethereum/go-ethereum/rpc"
	"github.com/offchainlabs/nitro/arbos/arbosState"
	"github.com/offchainlabs/nitro/arbos/retryables"
	"github.com/offchainlabs/nitro/validator"
	"github.com/pkg/errors"
)

type BlockValidatorAPI struct {
	val        *validator.BlockValidator
	blockchain *core.BlockChain
}

func (a *BlockValidatorAPI) RevalidateBlock(ctx context.Context, blockNum rpc.BlockNumberOrHash, moduleRootOptional *common.Hash) (bool, error) {
	header, err := arbitrum.HeaderByNumberOrHash(a.blockchain, blockNum)
	if err != nil {
		return false, err
	}
	var moduleRoot common.Hash
	if moduleRootOptional != nil {
		moduleRoot = *moduleRootOptional
	} else {
		moduleRoots := a.val.GetModuleRootsToValidate()
		if len(moduleRoots) == 0 {
			return false, errors.New("no current WasmModuleRoot configured, must provide parameter")
		}
		moduleRoot = moduleRoots[0]
	}
	return a.val.ValidateBlock(ctx, header, moduleRoot)
}

func (a *BlockValidatorAPI) LatestValidatedBlock(ctx context.Context) (uint64, error) {
	block := a.val.LastBlockValidated()
	return block, nil
}

func (a *BlockValidatorAPI) LatestValidatedBlockHash(ctx context.Context) (common.Hash, error) {
	_, hash, _ := a.val.LastBlockValidatedAndHash()
	return hash, nil
}

type ArbDebugAPI struct {
	blockchain *core.BlockChain
}

<<<<<<< HEAD
type PricingModelHistoryPreExp struct {
	First                    uint64     `json:"first"`
	Timestamp                []uint64   `json:"timestamp"`
	BaseFee                  []*big.Int `json:"baseFee"`
	RateEstimate             []uint64   `json:"rateEstimate"`
	GasPool                  []int64    `json:"gasPool"`
	GasUsed                  []uint64   `json:"gasUsed"`
	L1BaseFeeEstimate        []*big.Int `json:"l1BaseFeeEstimate"`
	L1BaseFeeUpdateTime      []uint64   `json:"l1BaseFeeUpdateTime"`
	GasPoolMax               int64      `json:"gasPoolMax"`
	GasPoolTarget            uint64     `json:"gasPoolTarget"`
	GasPoolWeight            uint64     `json:"gasPoolWeight"`
	SpeedLimit               uint64     `json:"speedLimit"`
	MaxPerBlockGasLimit      uint64     `json:"maxPerBlockGasLimit"`
	L1BaseFeeEstimateInertia uint64     `json:"l1BaseFeeEstimateInertia"`
}

func (api *ArbDebugAPI) PricingModelPreExp(ctx context.Context, start, end rpc.BlockNumber) (PricingModelHistoryPreExp, error) {
	start, _ = api.blockchain.ClipToPostNitroGenesis(start)
	end, _ = api.blockchain.ClipToPostNitroGenesis(end)

	blocks := end.Int64() - start.Int64()
	if blocks <= 0 {
		return PricingModelHistoryPreExp{}, fmt.Errorf("invalid block range: %v to %v", start.Int64(), end.Int64())
	}

	history := PricingModelHistoryPreExp{
		First:               uint64(start),
		Timestamp:           make([]uint64, blocks),
		BaseFee:             make([]*big.Int, blocks),
		RateEstimate:        make([]uint64, blocks),
		GasPool:             make([]int64, blocks),
		GasUsed:             make([]uint64, blocks),
		L1BaseFeeEstimate:   make([]*big.Int, blocks),
		L1BaseFeeUpdateTime: make([]uint64, blocks+1),
	}

	genesisBlock := api.blockchain.Config().ArbitrumChainParams.GenesisBlockNum
	if start > rpc.BlockNumber(genesisBlock) {
		state, _, err := stateAndHeader(api.blockchain, uint64(start)-1)
		if err != nil {
			return history, err
		}
		l1BaseFeeUpdateTime, err := state.L1PricingState().LastUpdateTime()
		if err != nil {
			return history, err
		}
		history.L1BaseFeeUpdateTime[0] = l1BaseFeeUpdateTime
	}

	for i := uint64(0); i < uint64(blocks); i++ {
		state, header, err := stateAndHeader(api.blockchain, i+uint64(start))
		if err != nil {
			return history, err
		}
		l1Pricing := state.L1PricingState()
		l2Pricing := state.L2PricingState()

		if state.FormatVersion() >= l2pricing.FirstExponentialPricingVersion {
			// blocks from here on use the new model so we'll zero-fill the remaining values
			break
		}

		rateEstimate, _ := l2Pricing.RateEstimate()
		gasPool, _ := l2Pricing.GasPool_preExp()
		l1BaseFeeEstimate, _ := l1Pricing.PricePerUnit()
		l1BaseFeeUpdateTime, err := l1Pricing.LastUpdateTime()
		if err != nil {
			return history, err
		}

		history.Timestamp[i] = header.Time
		history.BaseFee[i] = header.BaseFee
		history.RateEstimate[i] = rateEstimate
		history.GasPool[i] = gasPool
		history.GasUsed[i] = header.GasUsed
		history.L1BaseFeeEstimate[i] = l1BaseFeeEstimate
		history.L1BaseFeeUpdateTime[i+1] = l1BaseFeeUpdateTime

		if i == uint64(blocks)-1 {
			speedLimit, _ := l2Pricing.SpeedLimitPerSecond()
			gasPoolMax, _ := l2Pricing.GasPoolMax()
			gasPoolTarget, _ := l2Pricing.GasPoolTarget()
			gasPoolWeight, _ := l2Pricing.GasPoolWeight()
			maxPerBlockGasLimit, _ := l2Pricing.MaxPerBlockGasLimit()
			l1BaseFeeEstimateInertia, err := l1Pricing.Inertia()
			if err != nil {
				return history, err
			}
			history.SpeedLimit = speedLimit
			history.GasPoolMax = gasPoolMax
			history.GasPoolTarget = uint64(gasPoolTarget)
			history.GasPoolWeight = uint64(gasPoolWeight)
			history.MaxPerBlockGasLimit = maxPerBlockGasLimit
			history.L1BaseFeeEstimateInertia = l1BaseFeeEstimateInertia
		}
	}

	return history, nil
}

=======
>>>>>>> 101c2110
type PricingModelHistory struct {
	First                    uint64     `json:"first"`
	Timestamp                []uint64   `json:"timestamp"`
	BaseFee                  []*big.Int `json:"baseFee"`
	GasBacklog               []uint64   `json:"gasBacklog"`
	GasUsed                  []uint64   `json:"gasUsed"`
	L1BaseFeeEstimate        []*big.Int `json:"l1BaseFeeEstimate"`
	MinBaseFee               *big.Int   `json:"minBaseFee"`
	SpeedLimit               uint64     `json:"speedLimit"`
	MaxPerBlockGasLimit      uint64     `json:"maxPerBlockGasLimit"`
	L1BaseFeeEstimateInertia uint64     `json:"l1BaseFeeEstimateInertia"`
	PricingInertia           uint64     `json:"pricingInertia"`
	BacklogTolerance         uint64     `json:"backlogTolerance"`
}

func (api *ArbDebugAPI) PricingModel(ctx context.Context, start, end rpc.BlockNumber) (PricingModelHistory, error) {
	start, _ = api.blockchain.ClipToPostNitroGenesis(start)
	end, _ = api.blockchain.ClipToPostNitroGenesis(end)

	blocks := end.Int64() - start.Int64()
	if blocks <= 0 {
		return PricingModelHistory{}, fmt.Errorf("invalid block range: %v to %v", start.Int64(), end.Int64())
	}

	history := PricingModelHistory{
		First:             uint64(start),
		Timestamp:         make([]uint64, blocks),
		BaseFee:           make([]*big.Int, blocks),
		GasBacklog:        make([]uint64, blocks),
		GasUsed:           make([]uint64, blocks),
		L1BaseFeeEstimate: make([]*big.Int, blocks),
	}

	for i := uint64(0); i < uint64(blocks); i++ {
		state, header, err := stateAndHeader(api.blockchain, i+uint64(start))
		if err != nil {
			return history, err
		}
		l1Pricing := state.L1PricingState()
		l2Pricing := state.L2PricingState()

		history.Timestamp[i] = header.Time
		history.BaseFee[i] = header.BaseFee

		gasBacklog, _ := l2Pricing.GasBacklog()
		l1BaseFeeEstimate, _ := l1Pricing.PricePerUnit()

		history.GasBacklog[i] = gasBacklog
		history.GasUsed[i] = header.GasUsed
		history.L1BaseFeeEstimate[i] = l1BaseFeeEstimate

		if i == uint64(blocks)-1 {
			speedLimit, _ := l2Pricing.SpeedLimitPerSecond()
<<<<<<< HEAD
			maxPerBlockGasLimit, _ := l2Pricing.MaxPerBlockGasLimit()
			l1BaseFeeEstimateInertia, err := l1Pricing.Inertia()
=======
			maxPerBlockGasLimit, _ := l2Pricing.PerBlockGasLimit()
			l1BaseFeeEstimateInertia, err := l1Pricing.L1BaseFeeEstimateInertia()
>>>>>>> 101c2110
			minBaseFee, _ := l2Pricing.MinBaseFeeWei()
			pricingInertia, _ := l2Pricing.PricingInertia()
			backlogTolerance, _ := l2Pricing.BacklogTolerance()
			if err != nil {
				return history, err
			}
			history.MinBaseFee = minBaseFee
			history.SpeedLimit = speedLimit
			history.MaxPerBlockGasLimit = maxPerBlockGasLimit
			history.L1BaseFeeEstimateInertia = l1BaseFeeEstimateInertia
			history.PricingInertia = pricingInertia
			history.BacklogTolerance = backlogTolerance
		}
	}

	return history, nil
}

func (api *ArbDebugAPI) TimeoutQueueHistory(ctx context.Context, start, end rpc.BlockNumber) ([]uint64, error) {
	start, _ = api.blockchain.ClipToPostNitroGenesis(start)
	end, _ = api.blockchain.ClipToPostNitroGenesis(end)

	blocks := end.Int64() - start.Int64()
	if blocks <= 0 {
		return []uint64{}, fmt.Errorf("invalid block range: %v to %v", start.Int64(), end.Int64())
	}

	history := make([]uint64, blocks)

	for i := uint64(0); i < uint64(blocks); i++ {
		state, _, err := stateAndHeader(api.blockchain, i+uint64(start))
		if err != nil {
			return history, err
		}
		size, err := state.RetryableState().TimeoutQueue.Size()
		if err != nil {
			return history, err
		}
		history[i] = size
	}

	return history, nil
}

type TimeoutQueue struct {
	BlockNumber uint64        `json:"blockNumber"`
	Tickets     []common.Hash `json:"tickets"`
	Timeouts    []uint64      `json:"timeouts"`
}

func (api *ArbDebugAPI) TimeoutQueue(ctx context.Context, blockNum rpc.BlockNumber) (TimeoutQueue, error) {

	blockNum, _ = api.blockchain.ClipToPostNitroGenesis(blockNum)

	queue := TimeoutQueue{
		BlockNumber: uint64(blockNum),
		Tickets:     []common.Hash{},
		Timeouts:    []uint64{},
	}

	state, _, err := stateAndHeader(api.blockchain, uint64(blockNum))
	if err != nil {
		return queue, err
	}

	closure := func(index uint64, ticket common.Hash) error {

		// we don't care if the retryable has expired
		retryable, err := state.RetryableState().OpenRetryable(ticket, 0)
		if err != nil {
			return err
		}
		if retryable == nil {
			queue.Tickets = append(queue.Tickets, ticket)
			queue.Timeouts = append(queue.Timeouts, 0)
			return nil
		}
		timeout, err := retryable.CalculateTimeout()
		if err != nil {
			return err
		}
		windows, err := retryable.TimeoutWindowsLeft()
		if err != nil {
			return err
		}
		timeout -= windows * retryables.RetryableLifetimeSeconds

		queue.Tickets = append(queue.Tickets, ticket)
		queue.Timeouts = append(queue.Timeouts, timeout)
		return nil
	}

	err = state.RetryableState().TimeoutQueue.ForEach(closure)
	return queue, err
}

func stateAndHeader(blockchain *core.BlockChain, block uint64) (*arbosState.ArbosState, *types.Header, error) {
	header := blockchain.GetHeaderByNumber(block)
	statedb, err := blockchain.StateAt(header.Root)
	if err != nil {
		return nil, nil, err
	}
	state, err := arbosState.OpenSystemArbosState(statedb, nil, true)
	return state, header, err
}<|MERGE_RESOLUTION|>--- conflicted
+++ resolved
@@ -56,110 +56,6 @@
 	blockchain *core.BlockChain
 }
 
-<<<<<<< HEAD
-type PricingModelHistoryPreExp struct {
-	First                    uint64     `json:"first"`
-	Timestamp                []uint64   `json:"timestamp"`
-	BaseFee                  []*big.Int `json:"baseFee"`
-	RateEstimate             []uint64   `json:"rateEstimate"`
-	GasPool                  []int64    `json:"gasPool"`
-	GasUsed                  []uint64   `json:"gasUsed"`
-	L1BaseFeeEstimate        []*big.Int `json:"l1BaseFeeEstimate"`
-	L1BaseFeeUpdateTime      []uint64   `json:"l1BaseFeeUpdateTime"`
-	GasPoolMax               int64      `json:"gasPoolMax"`
-	GasPoolTarget            uint64     `json:"gasPoolTarget"`
-	GasPoolWeight            uint64     `json:"gasPoolWeight"`
-	SpeedLimit               uint64     `json:"speedLimit"`
-	MaxPerBlockGasLimit      uint64     `json:"maxPerBlockGasLimit"`
-	L1BaseFeeEstimateInertia uint64     `json:"l1BaseFeeEstimateInertia"`
-}
-
-func (api *ArbDebugAPI) PricingModelPreExp(ctx context.Context, start, end rpc.BlockNumber) (PricingModelHistoryPreExp, error) {
-	start, _ = api.blockchain.ClipToPostNitroGenesis(start)
-	end, _ = api.blockchain.ClipToPostNitroGenesis(end)
-
-	blocks := end.Int64() - start.Int64()
-	if blocks <= 0 {
-		return PricingModelHistoryPreExp{}, fmt.Errorf("invalid block range: %v to %v", start.Int64(), end.Int64())
-	}
-
-	history := PricingModelHistoryPreExp{
-		First:               uint64(start),
-		Timestamp:           make([]uint64, blocks),
-		BaseFee:             make([]*big.Int, blocks),
-		RateEstimate:        make([]uint64, blocks),
-		GasPool:             make([]int64, blocks),
-		GasUsed:             make([]uint64, blocks),
-		L1BaseFeeEstimate:   make([]*big.Int, blocks),
-		L1BaseFeeUpdateTime: make([]uint64, blocks+1),
-	}
-
-	genesisBlock := api.blockchain.Config().ArbitrumChainParams.GenesisBlockNum
-	if start > rpc.BlockNumber(genesisBlock) {
-		state, _, err := stateAndHeader(api.blockchain, uint64(start)-1)
-		if err != nil {
-			return history, err
-		}
-		l1BaseFeeUpdateTime, err := state.L1PricingState().LastUpdateTime()
-		if err != nil {
-			return history, err
-		}
-		history.L1BaseFeeUpdateTime[0] = l1BaseFeeUpdateTime
-	}
-
-	for i := uint64(0); i < uint64(blocks); i++ {
-		state, header, err := stateAndHeader(api.blockchain, i+uint64(start))
-		if err != nil {
-			return history, err
-		}
-		l1Pricing := state.L1PricingState()
-		l2Pricing := state.L2PricingState()
-
-		if state.FormatVersion() >= l2pricing.FirstExponentialPricingVersion {
-			// blocks from here on use the new model so we'll zero-fill the remaining values
-			break
-		}
-
-		rateEstimate, _ := l2Pricing.RateEstimate()
-		gasPool, _ := l2Pricing.GasPool_preExp()
-		l1BaseFeeEstimate, _ := l1Pricing.PricePerUnit()
-		l1BaseFeeUpdateTime, err := l1Pricing.LastUpdateTime()
-		if err != nil {
-			return history, err
-		}
-
-		history.Timestamp[i] = header.Time
-		history.BaseFee[i] = header.BaseFee
-		history.RateEstimate[i] = rateEstimate
-		history.GasPool[i] = gasPool
-		history.GasUsed[i] = header.GasUsed
-		history.L1BaseFeeEstimate[i] = l1BaseFeeEstimate
-		history.L1BaseFeeUpdateTime[i+1] = l1BaseFeeUpdateTime
-
-		if i == uint64(blocks)-1 {
-			speedLimit, _ := l2Pricing.SpeedLimitPerSecond()
-			gasPoolMax, _ := l2Pricing.GasPoolMax()
-			gasPoolTarget, _ := l2Pricing.GasPoolTarget()
-			gasPoolWeight, _ := l2Pricing.GasPoolWeight()
-			maxPerBlockGasLimit, _ := l2Pricing.MaxPerBlockGasLimit()
-			l1BaseFeeEstimateInertia, err := l1Pricing.Inertia()
-			if err != nil {
-				return history, err
-			}
-			history.SpeedLimit = speedLimit
-			history.GasPoolMax = gasPoolMax
-			history.GasPoolTarget = uint64(gasPoolTarget)
-			history.GasPoolWeight = uint64(gasPoolWeight)
-			history.MaxPerBlockGasLimit = maxPerBlockGasLimit
-			history.L1BaseFeeEstimateInertia = l1BaseFeeEstimateInertia
-		}
-	}
-
-	return history, nil
-}
-
-=======
->>>>>>> 101c2110
 type PricingModelHistory struct {
 	First                    uint64     `json:"first"`
 	Timestamp                []uint64   `json:"timestamp"`
@@ -213,13 +109,8 @@
 
 		if i == uint64(blocks)-1 {
 			speedLimit, _ := l2Pricing.SpeedLimitPerSecond()
-<<<<<<< HEAD
-			maxPerBlockGasLimit, _ := l2Pricing.MaxPerBlockGasLimit()
+			maxPerBlockGasLimit, _ := l2Pricing.PerBlockGasLimit()
 			l1BaseFeeEstimateInertia, err := l1Pricing.Inertia()
-=======
-			maxPerBlockGasLimit, _ := l2Pricing.PerBlockGasLimit()
-			l1BaseFeeEstimateInertia, err := l1Pricing.L1BaseFeeEstimateInertia()
->>>>>>> 101c2110
 			minBaseFee, _ := l2Pricing.MinBaseFeeWei()
 			pricingInertia, _ := l2Pricing.PricingInertia()
 			backlogTolerance, _ := l2Pricing.BacklogTolerance()
