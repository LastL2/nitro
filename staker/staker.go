// Copyright 2021-2022, Offchain Labs, Inc.
// For license information, see https://github.com/nitro/blob/master/LICENSE

package staker

import (
	"context"
	"fmt"
	"math/big"
	"runtime/debug"
	"strings"
	"time"

	"github.com/ethereum/go-ethereum/accounts/abi/bind"
	"github.com/ethereum/go-ethereum/common"
	"github.com/ethereum/go-ethereum/core/types"
	"github.com/ethereum/go-ethereum/log"
	"github.com/ethereum/go-ethereum/metrics"
	"github.com/ethereum/go-ethereum/params"
	"github.com/pkg/errors"
	flag "github.com/spf13/pflag"

	"github.com/offchainlabs/nitro/util/stopwaiter"
)

var (
	stakerBalanceGauge              = metrics.NewRegisteredGaugeFloat64("arb/staker/balance", nil)
	stakerAmountStakedGauge         = metrics.NewRegisteredGauge("arb/staker/amount_staked", nil)
	stakerLatestStakedNodeGauge     = metrics.NewRegisteredGauge("arb/staker/staked_node", nil)
	stakerLastSuccessfulActionGauge = metrics.NewRegisteredGauge("arb/staker/action/last_success", nil)
	stakerActionSuccessCounter      = metrics.NewRegisteredCounter("arb/staker/action/success", nil)
	stakerActionFailureCounter      = metrics.NewRegisteredCounter("arb/staker/action/failure", nil)
	validatorGasRefunderBalance     = metrics.NewRegisteredGaugeFloat64("arb/validator/gasrefunder/balanceether", nil)
)

type StakerStrategy uint8

const (
	// Watchtower: don't do anything on L1, but log if there's a bad assertion
	WatchtowerStrategy StakerStrategy = iota
	// Defensive: stake if there's a bad assertion
	DefensiveStrategy
	// Stake latest: stay staked on the latest node, challenging bad assertions
	StakeLatestStrategy
	// Resolve nodes: stay staked on the latest node and resolve any unconfirmed nodes, challenging bad assertions
	ResolveNodesStrategy
	// Make nodes: continually create new nodes, challenging bad assertions
	MakeNodesStrategy
)

type L1PostingStrategy struct {
	HighGasThreshold   float64 `koanf:"high-gas-threshold"`
	HighGasDelayBlocks int64   `koanf:"high-gas-delay-blocks"`
}

var DefaultL1PostingStrategy = L1PostingStrategy{
	HighGasThreshold:   0,
	HighGasDelayBlocks: 0,
}

func L1PostingStrategyAddOptions(prefix string, f *flag.FlagSet) {
	f.Float64(prefix+".high-gas-threshold", DefaultL1PostingStrategy.HighGasThreshold, "high gas threshold")
	f.Int64(prefix+".high-gas-delay-blocks", DefaultL1PostingStrategy.HighGasDelayBlocks, "high gas delay blocks")
}

type L1ValidatorConfig struct {
	Enable                   bool              `koanf:"enable"`
	Strategy                 string            `koanf:"strategy"`
	StakerInterval           time.Duration     `koanf:"staker-interval"`
	MakeAssertionInterval    time.Duration     `koanf:"make-assertion-interval"`
	L1PostingStrategy        L1PostingStrategy `koanf:"posting-strategy"`
	DisableChallenge         bool              `koanf:"disable-challenge"`
	ConfirmationBlocks       int64             `koanf:"confirmation-blocks"`
	UseSmartContractWallet   bool              `koanf:"use-smart-contract-wallet"`
	OnlyCreateWalletContract bool              `koanf:"only-create-wallet-contract"`
	StartFromStaked          bool              `koanf:"start-validation-from-staked"`
	ContractWalletAddress    string            `koanf:"contract-wallet-address"`
	GasRefunderAddress       string            `koanf:"gas-refunder-address"`
	Dangerous                DangerousConfig   `koanf:"dangerous"`
}

var DefaultL1ValidatorConfig = L1ValidatorConfig{
	Enable:                   false,
	Strategy:                 "Watchtower",
	StakerInterval:           time.Minute,
	MakeAssertionInterval:    time.Hour,
	L1PostingStrategy:        L1PostingStrategy{},
	DisableChallenge:         false,
	ConfirmationBlocks:       12,
	UseSmartContractWallet:   false,
	OnlyCreateWalletContract: false,
	StartFromStaked:          true,
	ContractWalletAddress:    "",
	GasRefunderAddress:       "",
	Dangerous:                DefaultDangerousConfig,
}

func L1ValidatorConfigAddOptions(prefix string, f *flag.FlagSet) {
	f.Bool(prefix+".enable", DefaultL1ValidatorConfig.Enable, "enable validator")
	f.String(prefix+".strategy", DefaultL1ValidatorConfig.Strategy, "L1 validator strategy, either watchtower, defensive, stakeLatest, or makeNodes")
	f.Duration(prefix+".staker-interval", DefaultL1ValidatorConfig.StakerInterval, "how often the L1 validator should check the status of the L1 rollup and maybe take action with its stake")
	f.Duration(prefix+".make-assertion-interval", DefaultL1ValidatorConfig.MakeAssertionInterval, "if configured with the makeNodes strategy, how often to create new assertions (bypassed in case of a dispute)")
	L1PostingStrategyAddOptions(prefix+".posting-strategy", f)
	f.Bool(prefix+".disable-challenge", DefaultL1ValidatorConfig.DisableChallenge, "disable validator challenge")
	f.Int64(prefix+".confirmation-blocks", DefaultL1ValidatorConfig.ConfirmationBlocks, "confirmation blocks")
	f.Bool(prefix+".use-smart-contract-wallet", DefaultL1ValidatorConfig.UseSmartContractWallet, "use a smart contract wallet instead of an EOA address")
	f.Bool(prefix+".only-create-wallet-contract", DefaultL1ValidatorConfig.OnlyCreateWalletContract, "only create smart wallet contract and exit")
	f.Bool(prefix+".start-validation-from-staked", DefaultL1ValidatorConfig.StartFromStaked, "assume staked nodes are valid")
	f.String(prefix+".contract-wallet-address", DefaultL1ValidatorConfig.ContractWalletAddress, "validator smart contract wallet public address")
	f.String(prefix+".gas-refunder-address", DefaultL1ValidatorConfig.GasRefunderAddress, "The gas refunder contract address (optional)")
	DangerousConfigAddOptions(prefix+".dangerous", f)
}

type DangerousConfig struct {
	WithoutBlockValidator bool `koanf:"without-block-validator"`
}

var DefaultDangerousConfig = DangerousConfig{
	WithoutBlockValidator: false,
}

func DangerousConfigAddOptions(prefix string, f *flag.FlagSet) {
	f.Bool(prefix+".without-block-validator", DefaultL1ValidatorConfig.Dangerous.WithoutBlockValidator, "DANGEROUS! allows running an L1 validator without a block validator")
}

type nodeAndHash struct {
	id   uint64
	hash common.Hash
}

type Staker struct {
	*L1Validator
	stopwaiter.StopWaiter
	l1Reader                L1ReaderInterface
	activeChallenge         *ChallengeManager
	strategy                StakerStrategy
	baseCallOpts            bind.CallOpts
	config                  L1ValidatorConfig
	highGasBlocksBuffer     *big.Int
	lastActCalledBlock      *big.Int
	inactiveLastCheckedNode *nodeAndHash
	bringActiveUntilNode    uint64
	inboxReader             InboxReaderInterface
	statelessBlockValidator *StatelessBlockValidator
}

func stakerStrategyFromString(s string) (StakerStrategy, error) {
	if strings.ToLower(s) == "watchtower" {
		return WatchtowerStrategy, nil
	} else if strings.ToLower(s) == "defensive" {
		return DefensiveStrategy, nil
	} else if strings.ToLower(s) == "stakelatest" {
		return StakeLatestStrategy, nil
	} else if strings.ToLower(s) == "resolvenodes" {
		return ResolveNodesStrategy, nil
	} else if strings.ToLower(s) == "makenodes" {
		return MakeNodesStrategy, nil
	} else {
		return WatchtowerStrategy, fmt.Errorf("unknown staker strategy \"%v\"", s)
	}
}

func NewStaker(
	l1Reader L1ReaderInterface,
	wallet ValidatorWalletInterface,
	callOpts bind.CallOpts,
	config L1ValidatorConfig,
	blockValidator *BlockValidator,
	statelessBlockValidator *StatelessBlockValidator,
	validatorUtilsAddress common.Address,
) (*Staker, error) {
	strategy, err := stakerStrategyFromString(config.Strategy)
	if err != nil {
		return nil, err
	}
	if len(config.GasRefunderAddress) > 0 && !common.IsHexAddress(config.GasRefunderAddress) {
		return nil, errors.New("invalid validator gas refunder address")
	}
	client := l1Reader.Client()
	val, err := NewL1Validator(client, wallet, validatorUtilsAddress, callOpts,
		statelessBlockValidator.daService, statelessBlockValidator.inboxTracker, statelessBlockValidator.streamer, blockValidator)
	if err != nil {
		return nil, err
	}
	stakerLastSuccessfulActionGauge.Update(time.Now().Unix())
	return &Staker{
		L1Validator:             val,
		l1Reader:                l1Reader,
		strategy:                strategy,
		baseCallOpts:            callOpts,
		config:                  config,
		highGasBlocksBuffer:     big.NewInt(config.L1PostingStrategy.HighGasDelayBlocks),
		lastActCalledBlock:      nil,
		inboxReader:             statelessBlockValidator.inboxReader,
		statelessBlockValidator: statelessBlockValidator,
	}, nil
}

func (s *Staker) Initialize(ctx context.Context) error {
	err := s.L1Validator.Initialize(ctx)
	if err != nil {
		return err
	}
	walletAddressOrZero := s.wallet.AddressOrZero()
	if walletAddressOrZero != (common.Address{}) {
		s.updateStakerBalanceMetric(ctx)
	}
	if s.blockValidator != nil && s.config.StartFromStaked {
		latestStaked, _, err := s.validatorUtils.LatestStaked(&s.baseCallOpts, s.rollupAddress, walletAddressOrZero)
		if err != nil {
			return err
		}
		stakerLatestStakedNodeGauge.Update(int64(latestStaked))
		if latestStaked == 0 {
			return nil
		}

		stakedInfo, err := s.rollup.LookupNode(ctx, latestStaked)
		if err != nil {
			return err
		}

		return s.blockValidator.AssumeValid(stakedInfo.AfterState().GlobalState)
	}

	return nil
}

func (s *Staker) Start(ctxIn context.Context) {
	s.StopWaiter.Start(ctxIn, s)
	backoff := time.Second
	s.CallIteratively(func(ctx context.Context) (returningWait time.Duration) {
		defer func() {
			panicErr := recover()
			if panicErr != nil {
				log.Error("staker Act call panicked", "panic", panicErr, "backtrace", string(debug.Stack()))
				s.builder.ClearTransactions()
				returningWait = time.Minute
			}
		}()
<<<<<<< HEAD
		err := s.updateBlockValidatorModuleRoot(ctx)
=======
		var err error
		if common.HexToAddress(s.config.GasRefunderAddress) != (common.Address{}) {
			gasRefunderBalance, err := s.client.BalanceAt(ctx, common.HexToAddress(s.config.GasRefunderAddress), nil)
			if err != nil {
				log.Warn("error fetching validator gas refunder balance", "err", err)
			} else {
				validatorGasRefunderBalance.Update(float64(gasRefunderBalance.Int64()) / params.Ether)
			}
		}
		err = s.updateBlockValidatorModuleRoot(ctx)
>>>>>>> d462a4cd
		if err != nil {
			log.Warn("error updating latest wasm module root", "err", err)
		}
		arbTx, err := s.Act(ctx)
		if err == nil && arbTx != nil {
			_, err = s.l1Reader.WaitForTxApproval(ctx, arbTx)
			err = errors.Wrap(err, "error waiting for tx receipt")
			if err == nil {
				log.Info("successfully executed staker transaction", "hash", arbTx.Hash())
			}
		}
		if err == nil {
			backoff = time.Second
			stakerLastSuccessfulActionGauge.Update(time.Now().Unix())
			stakerActionSuccessCounter.Inc(1)
			if arbTx != nil && !s.wallet.CanBatchTxs() {
				// Try to create another tx
				return 0
			}
			return s.config.StakerInterval
		}
		stakerActionFailureCounter.Inc(1)
		backoff *= 2
		if backoff > time.Minute {
			backoff = time.Minute
			log.Error("error acting as staker", "err", err)
		} else {
			log.Warn("error acting as staker", "err", err)
		}
		return backoff
	})
}

func (s *Staker) IsWhitelisted(ctx context.Context) (bool, error) {
	callOpts := s.getCallOpts(ctx)
	whitelistDisabled, err := s.rollup.ValidatorWhitelistDisabled(callOpts)
	if err != nil {
		return false, err
	}
	if whitelistDisabled {
		return true, nil
	}
	addr := s.wallet.Address()
	if addr != nil {
		return s.rollup.IsValidator(callOpts, *addr)
	}
	return false, nil
}

func (s *Staker) shouldAct(ctx context.Context) bool {
	var gasPriceHigh = false
	var gasPriceFloat float64
	gasPrice, err := s.client.SuggestGasPrice(ctx)
	if err != nil {
		log.Warn("error getting gas price", "err", err)
	} else {
		gasPriceFloat = float64(gasPrice.Int64()) / 1e9
		if gasPriceFloat >= s.config.L1PostingStrategy.HighGasThreshold {
			gasPriceHigh = true
		}
	}
	latestBlockInfo, err := s.client.HeaderByNumber(ctx, nil)
	if err != nil {
		log.Warn("error getting latest block", "err", err)
		return true
	}
	latestBlockNum := latestBlockInfo.Number
	if s.lastActCalledBlock == nil {
		s.lastActCalledBlock = latestBlockNum
	}
	blocksSinceActCalled := new(big.Int).Sub(latestBlockNum, s.lastActCalledBlock)
	s.lastActCalledBlock = latestBlockNum
	if gasPriceHigh {
		// We're eating into the high gas buffer to delay our tx
		s.highGasBlocksBuffer.Sub(s.highGasBlocksBuffer, blocksSinceActCalled)
	} else {
		// We'll try to make a tx if necessary, so we can add to the buffer for future high gas
		s.highGasBlocksBuffer.Add(s.highGasBlocksBuffer, blocksSinceActCalled)
	}
	// Clamp `s.highGasBlocksBuffer` to between 0 and HighGasDelayBlocks
	if s.highGasBlocksBuffer.Sign() < 0 {
		s.highGasBlocksBuffer.SetInt64(0)
	} else if s.highGasBlocksBuffer.Cmp(big.NewInt(s.config.L1PostingStrategy.HighGasDelayBlocks)) > 0 {
		s.highGasBlocksBuffer.SetInt64(s.config.L1PostingStrategy.HighGasDelayBlocks)
	}
	if gasPriceHigh && s.highGasBlocksBuffer.Sign() > 0 {
		log.Warn(
			"not acting yet as gas price is high",
			"gasPrice", gasPriceFloat,
			"highGasPriceConfig", s.config.L1PostingStrategy.HighGasThreshold,
			"highGasBuffer", s.highGasBlocksBuffer,
		)
		return false
	} else {
		return true
	}
}

func (s *Staker) Act(ctx context.Context) (*types.Transaction, error) {
	if s.strategy != WatchtowerStrategy {
		whitelisted, err := s.IsWhitelisted(ctx)
		if err != nil {
			return nil, fmt.Errorf("error checking if whitelisted: %w", err)
		}
		if !whitelisted {
			log.Warn("validator address isn't whitelisted", "address", s.wallet.Address(), "txSender", s.wallet.TxSenderAddress())
		}
	}
	if !s.shouldAct(ctx) {
		// The fact that we're delaying acting is already logged in `shouldAct`
		return nil, nil
	}
	callOpts := s.getCallOpts(ctx)
	s.builder.ClearTransactions()
	var rawInfo *StakerInfo
	walletAddressOrZero := s.wallet.AddressOrZero()
	if walletAddressOrZero != (common.Address{}) {
		var err error
		rawInfo, err = s.rollup.StakerInfo(ctx, walletAddressOrZero)
		if err != nil {
			return nil, fmt.Errorf("error getting own staker (%v) info: %w", walletAddressOrZero, err)
		}
		if rawInfo != nil {
			stakerAmountStakedGauge.Update(rawInfo.AmountStaked.Int64())
		} else {
			stakerAmountStakedGauge.Update(0)
		}
		s.updateStakerBalanceMetric(ctx)
	}
	// If the wallet address is zero, or the wallet address isn't staked,
	// this will return the latest node and its hash (atomically).
	latestStakedNodeNum, latestStakedNodeInfo, err := s.validatorUtils.LatestStaked(
		callOpts, s.rollupAddress, walletAddressOrZero,
	)
	if err != nil {
		return nil, fmt.Errorf("error getting latest staked node of own wallet %v: %w", walletAddressOrZero, err)
	}
	stakerLatestStakedNodeGauge.Update(int64(latestStakedNodeNum))
	if rawInfo != nil {
		rawInfo.LatestStakedNode = latestStakedNodeNum
	}
	info := OurStakerInfo{
		CanProgress:          true,
		LatestStakedNode:     latestStakedNodeNum,
		LatestStakedNodeHash: latestStakedNodeInfo.NodeHash,
		StakerInfo:           rawInfo,
		StakeExists:          rawInfo != nil,
	}

	effectiveStrategy := s.strategy
	nodesLinear, err := s.validatorUtils.AreUnresolvedNodesLinear(callOpts, s.rollupAddress)
	if err != nil {
		return nil, fmt.Errorf("error checking for rollup assertion fork: %w", err)
	}
	if !nodesLinear {
		log.Warn("rollup assertion fork detected")
		if effectiveStrategy == DefensiveStrategy {
			effectiveStrategy = StakeLatestStrategy
		}
		s.inactiveLastCheckedNode = nil
	}
	if s.bringActiveUntilNode != 0 {
		if info.LatestStakedNode < s.bringActiveUntilNode {
			if effectiveStrategy == DefensiveStrategy {
				effectiveStrategy = StakeLatestStrategy
			}
		} else {
			log.Info("defensive validator staked past incorrect node; waiting here")
			s.bringActiveUntilNode = 0
		}
		s.inactiveLastCheckedNode = nil
	}
	if effectiveStrategy <= DefensiveStrategy && s.inactiveLastCheckedNode != nil {
		info.LatestStakedNode = s.inactiveLastCheckedNode.id
		info.LatestStakedNodeHash = s.inactiveLastCheckedNode.hash
	}

	latestConfirmedNode, err := s.rollup.LatestConfirmed(callOpts)
	if err != nil {
		return nil, fmt.Errorf("error getting latest confirmed node: %w", err)
	}

	requiredStakeElevated, err := s.isRequiredStakeElevated(ctx)
	if err != nil {
		return nil, fmt.Errorf("error checking if required stake is elevated: %w", err)
	}
	// Resolve nodes if either we're on the make nodes strategy,
	// or we're on the stake latest strategy but don't have a stake
	// (attempt to reduce the current required stake).
	shouldResolveNodes := effectiveStrategy >= ResolveNodesStrategy ||
		(effectiveStrategy >= StakeLatestStrategy && rawInfo == nil && requiredStakeElevated)
	resolvingNode := false
	if shouldResolveNodes {
		arbTx, err := s.resolveTimedOutChallenges(ctx)
		if err != nil {
			return nil, fmt.Errorf("error resolving timed out challenges: %w", err)
		}
		if arbTx != nil {
			return arbTx, nil
		}
		resolvingNode, err = s.resolveNextNode(ctx, rawInfo, &latestConfirmedNode)
		if err != nil {
			return nil, fmt.Errorf("error resolving node %v: %w", latestConfirmedNode+1, err)
		}
		if resolvingNode && rawInfo == nil && latestConfirmedNode > info.LatestStakedNode {
			// If we hit this condition, we've resolved what was previously the latest confirmed node,
			// and we don't have a stake yet. That means we were planning to enter the rollup on
			// the latest confirmed node, which has now changed. We fix this by updating our staker info
			// to indicate that we're now entering the rollup on the newly confirmed node.
			nodeInfo, err := s.rollup.GetNode(callOpts, latestConfirmedNode)
			if err != nil {
				return nil, fmt.Errorf("error getting latest confirmed node %v info: %w", latestConfirmedNode, err)
			}
			info.LatestStakedNode = latestConfirmedNode
			info.LatestStakedNodeHash = nodeInfo.NodeHash
		}
	}

	canActFurther := func() bool {
		return s.wallet.CanBatchTxs() || s.builder.BuildingTransactionCount() == 0
	}

	// If we have an old stake, remove it
	if rawInfo != nil && rawInfo.LatestStakedNode <= latestConfirmedNode && canActFurther() {
		stakeIsTooOutdated := rawInfo.LatestStakedNode < latestConfirmedNode
		// We're not trying to stake anyways
		stakeIsUnwanted := effectiveStrategy < StakeLatestStrategy
		if stakeIsTooOutdated || stakeIsUnwanted {
			// Note: we must have an address if rawInfo != nil
			_, err = s.rollup.ReturnOldDeposit(s.builder.Auth(ctx), walletAddressOrZero)
			if err != nil {
				return nil, fmt.Errorf("error returning old deposit (from our staker %v): %w", walletAddressOrZero, err)
			}
			_, err = s.rollup.WithdrawStakerFunds(s.builder.Auth(ctx))
			if err != nil {
				return nil, fmt.Errorf("error withdrawing staker funds from our staker %v: %w", walletAddressOrZero, err)
			}
			log.Info("removing old stake and withdrawing funds")
			return s.wallet.ExecuteTransactions(ctx, s.builder, common.HexToAddress(s.config.GasRefunderAddress))
		}
	}

	if walletAddressOrZero != (common.Address{}) && canActFurther() {
		withdrawable, err := s.rollup.WithdrawableFunds(callOpts, walletAddressOrZero)
		if err != nil {
			return nil, fmt.Errorf("error checking withdrawable funds of our staker %v: %w", walletAddressOrZero, err)
		}
		if withdrawable.Sign() > 0 {
			_, err = s.rollup.WithdrawStakerFunds(s.builder.Auth(ctx))
			if err != nil {
				return nil, fmt.Errorf("error withdrawing our staker %v funds: %w", walletAddressOrZero, err)
			}
		}
	}

	if rawInfo != nil && canActFurther() {
		if err = s.handleConflict(ctx, rawInfo); err != nil {
			return nil, fmt.Errorf("error handling conflict: %w", err)
		}
	}

	// Don't attempt to create a new stake if we're resolving a node and the stake is elevated,
	// as that might affect the current required stake.
	if (rawInfo != nil || !resolvingNode || !requiredStakeElevated) && canActFurther() {
		// Advance stake up to 20 times in one transaction
		for i := 0; info.CanProgress && i < 20; i++ {
			if err := s.advanceStake(ctx, &info, effectiveStrategy); err != nil {
				return nil, fmt.Errorf("error advancing stake from node %v (hash %v): %w", info.LatestStakedNode, info.LatestStakedNodeHash, err)
			}
			if !s.wallet.CanBatchTxs() && effectiveStrategy >= StakeLatestStrategy {
				info.CanProgress = false
			}
		}
	}

	if rawInfo != nil && s.builder.BuildingTransactionCount() == 0 && canActFurther() {
		if err := s.createConflict(ctx, rawInfo); err != nil {
			return nil, fmt.Errorf("error creating conflict: %w", err)
		}
	}

	if s.builder.BuildingTransactionCount() == 0 {
		return nil, nil
	}

	if info.StakerInfo == nil && info.StakeExists {
		log.Info("staking to execute transactions")
	}
	return s.wallet.ExecuteTransactions(ctx, s.builder, common.HexToAddress(s.config.GasRefunderAddress))
}

func (s *Staker) handleConflict(ctx context.Context, info *StakerInfo) error {
	if info.CurrentChallenge == nil {
		s.activeChallenge = nil
		return nil
	}

	if s.activeChallenge == nil || s.activeChallenge.ChallengeIndex() != *info.CurrentChallenge {
		log.Error("entered challenge", "challenge", *info.CurrentChallenge)

		latestConfirmedCreated, err := s.rollup.LatestConfirmedCreationBlock(ctx)
		if err != nil {
			return fmt.Errorf("error getting latest confirmed creation block: %w", err)
		}

		newChallengeManager, err := NewChallengeManager(
			ctx,
			s.builder,
			s.builder.builderAuth,
			*s.builder.wallet.Address(),
			s.wallet.ChallengeManagerAddress(),
			*info.CurrentChallenge,
			s.statelessBlockValidator,
			latestConfirmedCreated,
			s.config.ConfirmationBlocks,
		)
		if err != nil {
			return fmt.Errorf("error creating challenge manager: %w", err)
		}

		s.activeChallenge = newChallengeManager
	}

	_, err := s.activeChallenge.Act(ctx)
	return err
}

func (s *Staker) advanceStake(ctx context.Context, info *OurStakerInfo, effectiveStrategy StakerStrategy) error {
	active := effectiveStrategy >= StakeLatestStrategy
	action, wrongNodesExist, err := s.generateNodeAction(ctx, info, effectiveStrategy, s.config.MakeAssertionInterval)
	if err != nil {
		return fmt.Errorf("error generating node action: %w", err)
	}
	if wrongNodesExist && effectiveStrategy == WatchtowerStrategy {
		log.Error("found incorrect assertion in watchtower mode")
	}
	if action == nil {
		info.CanProgress = false
		return nil
	}

	switch action := action.(type) {
	case createNodeAction:
		if wrongNodesExist && s.config.DisableChallenge {
			log.Error("refusing to challenge assertion as config disables challenges")
			info.CanProgress = false
			return nil
		}
		if !active {
			if wrongNodesExist && effectiveStrategy >= DefensiveStrategy {
				log.Error("bringing defensive validator online because of incorrect assertion")
				s.bringActiveUntilNode = info.LatestStakedNode + 1
			}
			info.CanProgress = false
			return nil
		}

		// Details are already logged with more details in generateNodeAction
		info.CanProgress = false
		info.LatestStakedNode = 0
		info.LatestStakedNodeHash = action.hash

		// We'll return early if we already have a stake
		if info.StakeExists {
			_, err = s.rollup.StakeOnNewNode(s.builder.Auth(ctx), action.assertion.AsSolidityStruct(), action.hash, action.prevInboxMaxCount)
			if err != nil {
				return fmt.Errorf("error staking on new node: %w", err)
			}
			return nil
		}

		// If we have no stake yet, we'll put one down
		stakeAmount, err := s.rollup.CurrentRequiredStake(s.getCallOpts(ctx))
		if err != nil {
			return fmt.Errorf("error getting current required stake: %w", err)
		}
		_, err = s.rollup.NewStakeOnNewNode(
			s.builder.AuthWithAmount(ctx, stakeAmount),
			action.assertion.AsSolidityStruct(),
			action.hash,
			action.prevInboxMaxCount,
		)
		if err != nil {
			return fmt.Errorf("error placing new stake on new node: %w", err)
		}
		info.StakeExists = true
		return nil
	case existingNodeAction:
		info.LatestStakedNode = action.number
		info.LatestStakedNodeHash = action.hash
		if !active {
			if wrongNodesExist && effectiveStrategy >= DefensiveStrategy {
				log.Error("bringing defensive validator online because of incorrect assertion")
				s.bringActiveUntilNode = action.number
				info.CanProgress = false
			} else {
				s.inactiveLastCheckedNode = &nodeAndHash{
					id:   action.number,
					hash: action.hash,
				}
			}
			return nil
		}
		log.Info("staking on existing node", "node", action.number)
		// We'll return early if we already havea stake
		if info.StakeExists {
			_, err = s.rollup.StakeOnExistingNode(s.builder.Auth(ctx), action.number, action.hash)
			if err != nil {
				return fmt.Errorf("error staking on existing node: %w", err)
			}
			return nil
		}

		// If we have no stake yet, we'll put one down
		stakeAmount, err := s.rollup.CurrentRequiredStake(s.getCallOpts(ctx))
		if err != nil {
			return fmt.Errorf("error getting current required stake: %w", err)
		}
		_, err = s.rollup.NewStakeOnExistingNode(
			s.builder.AuthWithAmount(ctx, stakeAmount),
			action.number,
			action.hash,
		)
		if err != nil {
			return fmt.Errorf("error placing new stake on existing node: %w", err)
		}
		info.StakeExists = true
		return nil
	default:
		panic("invalid action type")
	}
}

func (s *Staker) createConflict(ctx context.Context, info *StakerInfo) error {
	if info.CurrentChallenge != nil {
		return nil
	}

	callOpts := s.getCallOpts(ctx)
	stakers, moreStakers, err := s.validatorUtils.GetStakers(callOpts, s.rollupAddress, 0, 1024)
	if err != nil {
		return fmt.Errorf("error getting stakers list: %w", err)
	}
	for moreStakers {
		var newStakers []common.Address
		newStakers, moreStakers, err = s.validatorUtils.GetStakers(callOpts, s.rollupAddress, uint64(len(stakers)), 1024)
		if err != nil {
			return fmt.Errorf("error getting more stakers: %w", err)
		}
		stakers = append(stakers, newStakers...)
	}
	latestNode, err := s.rollup.LatestConfirmed(callOpts)
	if err != nil {
		return err
	}
	// Safe to dereference as createConflict is only called when we have a wallet address
	walletAddr := *s.wallet.Address()
	for _, staker := range stakers {
		stakerInfo, err := s.rollup.StakerInfo(ctx, staker)
		if err != nil {
			return fmt.Errorf("error getting staker %v info: %w", staker, err)
		}
		if stakerInfo == nil {
			return fmt.Errorf("staker %v (returned from ValidatorUtils's GetStakers function) not found in rollup", staker)
		}
		if stakerInfo.CurrentChallenge != nil {
			continue
		}
		conflictInfo, err := s.validatorUtils.FindStakerConflict(callOpts, s.rollupAddress, walletAddr, staker, big.NewInt(1024))
		if err != nil {
			return fmt.Errorf("error finding conflict with staker %v: %w", staker, err)
		}
		if ConflictType(conflictInfo.Ty) != CONFLICT_TYPE_FOUND {
			continue
		}
		staker1 := walletAddr
		staker2 := staker
		if conflictInfo.Node2 < conflictInfo.Node1 {
			staker1, staker2 = staker2, staker1
			conflictInfo.Node1, conflictInfo.Node2 = conflictInfo.Node2, conflictInfo.Node1
		}
		if conflictInfo.Node1 <= latestNode {
			// Immaterial as this is past the confirmation point; this must be a zombie
			continue
		}

		node1Info, err := s.rollup.LookupNode(ctx, conflictInfo.Node1)
		if err != nil {
			return fmt.Errorf("error looking up node %v: %w", conflictInfo.Node1, err)
		}
		node2Info, err := s.rollup.LookupNode(ctx, conflictInfo.Node2)
		if err != nil {
			return fmt.Errorf("error looking up node %v: %w", conflictInfo.Node2, err)
		}
		log.Warn("creating challenge", "node1", conflictInfo.Node1, "node2", conflictInfo.Node2, "otherStaker", staker)
		_, err = s.rollup.CreateChallenge(
			s.builder.Auth(ctx),
			[2]common.Address{staker1, staker2},
			[2]uint64{conflictInfo.Node1, conflictInfo.Node2},
			node1Info.MachineStatuses(),
			node1Info.GlobalStates(),
			node1Info.Assertion.NumBlocks,
			node2Info.Assertion.ExecutionHash(),
			[2]*big.Int{new(big.Int).SetUint64(node1Info.BlockProposed), new(big.Int).SetUint64(node2Info.BlockProposed)},
			[2][32]byte{node1Info.WasmModuleRoot, node2Info.WasmModuleRoot},
		)
		if err != nil {
			return fmt.Errorf("error creating challenge: %w", err)
		}
	}
	// No conflicts exist
	return nil
}

func (s *Staker) Strategy() StakerStrategy {
	return s.strategy
}

func (s *Staker) updateStakerBalanceMetric(ctx context.Context) {
	txSenderAddress := s.wallet.TxSenderAddress()
	if txSenderAddress == nil {
		stakerBalanceGauge.Update(0)
		return
	}
	balance, err := s.client.BalanceAt(ctx, *txSenderAddress, nil)
	if err != nil {
		log.Error("error getting staker balance", "txSenderAddress", *txSenderAddress, "err", err)
		return
	}
	stakerBalanceGauge.Update(float64(balance.Int64()) / params.Ether)
}<|MERGE_RESOLUTION|>--- conflicted
+++ resolved
@@ -238,9 +238,6 @@
 				returningWait = time.Minute
 			}
 		}()
-<<<<<<< HEAD
-		err := s.updateBlockValidatorModuleRoot(ctx)
-=======
 		var err error
 		if common.HexToAddress(s.config.GasRefunderAddress) != (common.Address{}) {
 			gasRefunderBalance, err := s.client.BalanceAt(ctx, common.HexToAddress(s.config.GasRefunderAddress), nil)
@@ -251,7 +248,6 @@
 			}
 		}
 		err = s.updateBlockValidatorModuleRoot(ctx)
->>>>>>> d462a4cd
 		if err != nil {
 			log.Warn("error updating latest wasm module root", "err", err)
 		}
