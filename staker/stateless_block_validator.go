// Copyright 2021-2022, Offchain Labs, Inc.
// For license information, see https://github.com/nitro/blob/master/LICENSE

package staker

import (
	"context"
	"errors"
	"fmt"
	"sync"
	"testing"

	"github.com/offchainlabs/nitro/arbnode/execution"
	"github.com/offchainlabs/nitro/util/rpcclient"
	"github.com/offchainlabs/nitro/validator/server_api"

	"github.com/offchainlabs/nitro/arbutil"
	"github.com/offchainlabs/nitro/validator"

	"github.com/ethereum/go-ethereum/common"
	"github.com/ethereum/go-ethereum/core/types"
	"github.com/ethereum/go-ethereum/ethdb"
	"github.com/ethereum/go-ethereum/log"
	"github.com/ethereum/go-ethereum/node"
	"github.com/offchainlabs/nitro/arbos/arbostypes"
	"github.com/offchainlabs/nitro/arbstate"
)

type StatelessBlockValidator struct {
	config *BlockValidatorConfig

	execSpawner        validator.ExecutionSpawner
	validationSpawners []validator.ValidationSpawner

	recorder BlockRecorder

	inboxReader  InboxReaderInterface
	inboxTracker InboxTrackerInterface
	streamer     TransactionStreamerInterface
	db           ethdb.Database
	daService    arbstate.DataAvailabilityReader

	moduleMutex           sync.Mutex
	currentWasmModuleRoot common.Hash
	pendingWasmModuleRoot common.Hash
}

type BlockValidatorRegistrer interface {
	SetBlockValidator(*BlockValidator)
}

type BlockRecorder interface {
	RecordBlockCreation(
		ctx context.Context,
		pos arbutil.MessageIndex,
		msg *arbostypes.MessageWithMetadata,
	) (*execution.RecordResult, error)
	MarkValid(pos arbutil.MessageIndex, resultHash common.Hash)
	PrepareForRecord(ctx context.Context, start, end arbutil.MessageIndex) error
}

type InboxTrackerInterface interface {
	BlockValidatorRegistrer
	GetDelayedMessageBytes(uint64) ([]byte, error)
	GetBatchMessageCount(seqNum uint64) (arbutil.MessageIndex, error)
	GetBatchAcc(seqNum uint64) (common.Hash, error)
	GetBatchCount() (uint64, error)
}

type TransactionStreamerInterface interface {
	BlockValidatorRegistrer
	GetProcessedMessageCount() (arbutil.MessageIndex, error)
	GetMessage(seqNum arbutil.MessageIndex) (*arbostypes.MessageWithMetadata, error)
	ResultAtCount(count arbutil.MessageIndex) (*execution.MessageResult, error)
	PauseReorgs()
	ResumeReorgs()
}

type InboxReaderInterface interface {
	GetSequencerMessageBytes(ctx context.Context, seqNum uint64) ([]byte, error)
}

type L1ReaderInterface interface {
	Client() arbutil.L1Interface
	Subscribe(bool) (<-chan *types.Header, func())
	WaitForTxApproval(ctx context.Context, tx *types.Transaction) (*types.Receipt, error)
}

type GlobalStatePosition struct {
	BatchNumber uint64
	PosInBatch  uint64
}

func GlobalStatePositionsAtCount(
	tracker InboxTrackerInterface,
	count arbutil.MessageIndex,
	batch uint64,
) (GlobalStatePosition, GlobalStatePosition, error) {
	msgCountInBatch, err := tracker.GetBatchMessageCount(batch)
	if err != nil {
		return GlobalStatePosition{}, GlobalStatePosition{}, err
	}
	var firstInBatch arbutil.MessageIndex
	if batch > 0 {
		firstInBatch, err = tracker.GetBatchMessageCount(batch - 1)
		if err != nil {
			return GlobalStatePosition{}, GlobalStatePosition{}, err
		}
	}
	if msgCountInBatch < count {
		return GlobalStatePosition{}, GlobalStatePosition{}, fmt.Errorf("batch %d has msgCount %d, failed getting for %d", batch, msgCountInBatch-1, count)
	}
	if firstInBatch >= count {
		return GlobalStatePosition{}, GlobalStatePosition{}, fmt.Errorf("batch %d starts from %d, failed getting for %d", batch, firstInBatch, count)
	}
	posInBatch := uint64(count - firstInBatch - 1)
	startPos := GlobalStatePosition{batch, posInBatch}
	if msgCountInBatch == count {
		return startPos, GlobalStatePosition{batch + 1, 0}, nil
	}
	return startPos, GlobalStatePosition{batch, posInBatch + 1}, nil
}

func FindBatchContainingMessageIndex(
	tracker InboxTrackerInterface, pos arbutil.MessageIndex, high uint64,
) (uint64, error) {
	var low uint64
	// Iteration preconditions:
	// - high >= low
	// - msgCount(low - 1) <= pos implies low <= target
	// - msgCount(high) > pos implies high >= target
	// Therefore, if low == high, then low == high == target
	for high > low {
		// Due to integer rounding, mid >= low && mid < high
		mid := (low + high) / 2
		count, err := tracker.GetBatchMessageCount(mid)
		if err != nil {
			return 0, err
		}
		if count < pos {
			// Must narrow as mid >= low, therefore mid + 1 > low, therefore newLow > oldLow
			// Keeps low precondition as msgCount(mid) < pos
			low = mid + 1
		} else if count == pos {
			return mid + 1, nil
		} else if count == pos+1 || mid == low { // implied: count > pos
			return mid, nil
		} else { // implied: count > pos + 1
			// Must narrow as mid < high, therefore newHigh < lowHigh
			// Keeps high precondition as msgCount(mid) > pos
			high = mid
		}
	}
	return low, nil
}

type ValidationEntryStage uint32

const (
	Empty ValidationEntryStage = iota
	ReadyForRecord
	Ready
)

type validationEntry struct {
	Stage ValidationEntryStage
	// Valid since ReadyforRecord:
	Pos           arbutil.MessageIndex
	Start         validator.GoGlobalState
	End           validator.GoGlobalState
	HasDelayedMsg bool
	DelayedMsgNr  uint64
	// valid when created, removed after recording
	msg *arbostypes.MessageWithMetadata
	// Has batch when created - others could be added on record
	BatchInfo []validator.BatchInfo
	// Valid since Recorded
	Preimages  map[common.Hash][]byte
	DelayedMsg []byte
}

func (e *validationEntry) ToInput() (*validator.ValidationInput, error) {
	if e.Stage != Ready {
		return nil, errors.New("cannot create input from non-ready entry")
	}
	return &validator.ValidationInput{
		Id:            uint64(e.Pos),
		HasDelayedMsg: e.HasDelayedMsg,
		DelayedMsgNr:  e.DelayedMsgNr,
		Preimages:     e.Preimages,
		BatchInfo:     e.BatchInfo,
		DelayedMsg:    e.DelayedMsg,
		StartState:    e.Start,
	}, nil
}

func newValidationEntry(
	pos arbutil.MessageIndex,
	start validator.GoGlobalState,
	end validator.GoGlobalState,
	msg *arbostypes.MessageWithMetadata,
	batch []byte,
	prevDelayed uint64,
) (*validationEntry, error) {
	batchInfo := validator.BatchInfo{
		Number: start.Batch,
		Data:   batch,
	}
	hasDelayed := false
	var delayedNum uint64
	if msg.DelayedMessagesRead == prevDelayed+1 {
		hasDelayed = true
		delayedNum = prevDelayed
	} else if msg.DelayedMessagesRead != prevDelayed {
		return nil, fmt.Errorf("illegal validation entry delayedMessage %d, previous %d", msg.DelayedMessagesRead, prevDelayed)
	}
	return &validationEntry{
		Stage:         ReadyForRecord,
		Pos:           pos,
		Start:         start,
		End:           end,
		HasDelayedMsg: hasDelayed,
		DelayedMsgNr:  delayedNum,
		msg:           msg,
		BatchInfo:     []validator.BatchInfo{batchInfo},
	}, nil
}

func NewStatelessBlockValidator(
	inboxReader InboxReaderInterface,
	inbox InboxTrackerInterface,
	streamer TransactionStreamerInterface,
	recorder BlockRecorder,
	arbdb ethdb.Database,
	das arbstate.DataAvailabilityReader,
	config func() *BlockValidatorConfig,
	stack *node.Node,
) (*StatelessBlockValidator, error) {
	valConfFetcher := func() *rpcclient.ClientConfig { return &config().ValidationServer }
	valClient := server_api.NewValidationClient(valConfFetcher, stack)
	execClient := server_api.NewExecutionClient(valConfFetcher, stack)
	validator := &StatelessBlockValidator{
		config:             config(),
		execSpawner:        execClient,
		recorder:           recorder,
		validationSpawners: []validator.ValidationSpawner{valClient},
		inboxReader:        inboxReader,
		inboxTracker:       inbox,
		streamer:           streamer,
		db:                 arbdb,
		daService:          das,
	}
	return validator, nil
}

func (v *StatelessBlockValidator) GetModuleRootsToValidate() []common.Hash {
	v.moduleMutex.Lock()
	defer v.moduleMutex.Unlock()

	validatingModuleRoots := []common.Hash{v.currentWasmModuleRoot}
	if (v.currentWasmModuleRoot != v.pendingWasmModuleRoot && v.pendingWasmModuleRoot != common.Hash{}) {
		validatingModuleRoots = append(validatingModuleRoots, v.pendingWasmModuleRoot)
	}
	return validatingModuleRoots
}

func (v *StatelessBlockValidator) ValidationEntryRecord(ctx context.Context, e *validationEntry) error {
	if e.Stage != ReadyForRecord {
		return errors.Errorf("validation entry should be ReadyForRecord, is: %v", e.Stage)
	}
	if e.Pos != 0 {
		recording, err := v.recorder.RecordBlockCreation(ctx, e.Pos, e.msg)
		if err != nil {
			return err
		}
		if recording.BlockHash != e.End.BlockHash {
			return fmt.Errorf("recording failed: pos %d, hash expected %v, got %v", e.Pos, e.End.BlockHash, recording.BlockHash)
		}
		e.BatchInfo = append(e.BatchInfo, recording.BatchInfo...)

		if recording.Preimages != nil {
			e.Preimages = recording.Preimages
		}
<<<<<<< HEAD
=======
		blockHash = block.Hash()
	}

	preimages, err := v.recordingDatabase.PreimagesFromRecording(chaincontext, recordingKV)
	if err != nil {
		return common.Hash{}, nil, nil, err
	}
	if keepReference {
		prevHeader = nil
	}
	return blockHash, preimages, readBatchInfo, err
}

func (v *StatelessBlockValidator) ValidationEntryRecord(ctx context.Context, e *validationEntry, keepReference bool) error {
	if e.Stage != ReadyForRecord {
		return fmt.Errorf("validation entry should be ReadyForRecord, is: %v", e.Stage)
	}
	if e.PrevBlockHeader == nil {
		e.Stage = Recorded
		return nil
	}
	blockhash, preimages, readBatchInfo, err := v.RecordBlockCreation(ctx, e.PrevBlockHeader, e.msg, keepReference)
	if err != nil {
		return err
	}
	if blockhash != e.BlockHash {
		return fmt.Errorf("recording failed: blockNum %d, hash expected %v, got %v", e.BlockNumber, e.BlockHash, blockhash)
>>>>>>> 0b32740d
	}
	if e.HasDelayedMsg {
		delayedMsg, err := v.inboxTracker.GetDelayedMessageBytes(e.DelayedMsgNr)
		if err != nil {
			log.Error(
				"error while trying to read delayed msg for proving",
				"err", err, "seq", e.DelayedMsgNr, "pos", e.Pos,
			)
			return fmt.Errorf("error while trying to read delayed msg for proving: %w", err)
		}
		e.DelayedMsg = delayedMsg
	}
	if e.Preimages == nil {
		e.Preimages = make(map[common.Hash][]byte)
	}
	for _, batch := range e.BatchInfo {
		if len(batch.Data) <= 40 {
			continue
		}
		if !arbstate.IsDASMessageHeaderByte(batch.Data[40]) {
			continue
		}
		if v.daService == nil {
			log.Warn("No DAS configured, but sequencer message found with DAS header")
		} else {
			_, err := arbstate.RecoverPayloadFromDasBatch(
				ctx, batch.Number, batch.Data, v.daService, e.Preimages, arbstate.KeysetValidate,
			)
			if err != nil {
				return err
			}
		}
	}

	e.msg = nil // no longer needed
	e.Stage = Ready
	return nil
}

func buildGlobalState(res execution.MessageResult, pos GlobalStatePosition) validator.GoGlobalState {
	return validator.GoGlobalState{
		BlockHash:  res.BlockHash,
		SendRoot:   res.SendRoot,
		Batch:      pos.BatchNumber,
		PosInBatch: pos.PosInBatch,
	}
}

func (v *StatelessBlockValidator) GlobalStatePositionsAtCount(count arbutil.MessageIndex) (GlobalStatePosition, GlobalStatePosition, error) {
	if count == 0 {
		return GlobalStatePosition{}, GlobalStatePosition{1, 0}, nil
	}
	batchCount, err := v.inboxTracker.GetBatchCount()
	if err != nil {
		return GlobalStatePosition{}, GlobalStatePosition{}, err
	}
	batch, err := FindBatchContainingMessageIndex(v.inboxTracker, count-1, batchCount)
	if err != nil {
		return GlobalStatePosition{}, GlobalStatePosition{}, err
	}
	return GlobalStatePositionsAtCount(v.inboxTracker, count, batch)
}

func (v *StatelessBlockValidator) CreateReadyValidationEntry(ctx context.Context, pos arbutil.MessageIndex) (*validationEntry, error) {
	msg, err := v.streamer.GetMessage(pos)
	if err != nil {
		return nil, err
	}
	result, err := v.streamer.ResultAtCount(pos + 1)
	if err != nil {
		return nil, err
	}
	var prevDelayed uint64
	if pos > 0 {
		prev, err := v.streamer.GetMessage(pos - 1)
		if err != nil {
			return nil, err
		}
		prevDelayed = prev.DelayedMessagesRead
	}
	prevResult, err := v.streamer.ResultAtCount(pos)
	if err != nil {
		return nil, err
	}
	startPos, endPos, err := v.GlobalStatePositionsAtCount(pos + 1)
	if err != nil {
		return nil, fmt.Errorf("failed calculating position for validation: %w", err)
	}
	start := buildGlobalState(*prevResult, startPos)
	end := buildGlobalState(*result, endPos)
	seqMsg, err := v.inboxReader.GetSequencerMessageBytes(ctx, startPos.BatchNumber)
	if err != nil {
		return nil, err
	}
	entry, err := newValidationEntry(pos, start, end, msg, seqMsg, prevDelayed)
	if err != nil {
		return nil, err
	}
	err = v.ValidationEntryRecord(ctx, entry)
	if err != nil {
		return nil, err
	}

	return entry, nil
}

func (v *StatelessBlockValidator) ValidateResult(
	ctx context.Context, pos arbutil.MessageIndex, useExec bool, moduleRoot common.Hash,
) (bool, *validator.GoGlobalState, error) {
	entry, err := v.CreateReadyValidationEntry(ctx, pos)
	if err != nil {
		return false, nil, err
	}
	input, err := entry.ToInput()
	if err != nil {
		return false, nil, err
	}
	var spawners []validator.ValidationSpawner
	if useExec {
		spawners = append(spawners, v.execSpawner)
	} else {
		spawners = v.validationSpawners
	}
	if len(spawners) == 0 {
		return false, &entry.End, errors.New("no validation defined")
	}
	var runs []validator.ValidationRun
	for _, spawner := range spawners {
		run := spawner.Launch(input, moduleRoot)
		runs = append(runs, run)
	}
	defer func() {
		for _, run := range runs {
			run.Cancel()
		}
	}()
	for _, run := range runs {
		gsEnd, err := run.Await(ctx)
		if err != nil || gsEnd != entry.End {
			return false, &gsEnd, err
		}
	}
	return true, &entry.End, nil
}

func (v *StatelessBlockValidator) OverrideRecorder(t *testing.T, recorder BlockRecorder) {
	v.recorder = recorder
}

func (v *StatelessBlockValidator) Start(ctx_in context.Context) error {
	err := v.execSpawner.Start(ctx_in)
	if err != nil {
		return err
	}
	for _, spawner := range v.validationSpawners {
		if err := spawner.Start(ctx_in); err != nil {
			return err
		}
	}
	if v.config.PendingUpgradeModuleRoot != "" {
		if v.config.PendingUpgradeModuleRoot == "latest" {
			latest, err := v.execSpawner.LatestWasmModuleRoot().Await(ctx_in)
			if err != nil {
				return err
			}
			v.pendingWasmModuleRoot = latest
		} else {
			v.pendingWasmModuleRoot = common.HexToHash(v.config.PendingUpgradeModuleRoot)
			if (v.pendingWasmModuleRoot == common.Hash{}) {
				return errors.New("pending-upgrade-module-root config value illegal")
			}
		}
	}
	return nil
}

func (v *StatelessBlockValidator) Stop() {
	v.execSpawner.Stop()
	for _, spawner := range v.validationSpawners {
		spawner.Stop()
	}
}<|MERGE_RESOLUTION|>--- conflicted
+++ resolved
@@ -266,7 +266,7 @@
 
 func (v *StatelessBlockValidator) ValidationEntryRecord(ctx context.Context, e *validationEntry) error {
 	if e.Stage != ReadyForRecord {
-		return errors.Errorf("validation entry should be ReadyForRecord, is: %v", e.Stage)
+		return fmt.Errorf("validation entry should be ReadyForRecord, is: %v", e.Stage)
 	}
 	if e.Pos != 0 {
 		recording, err := v.recorder.RecordBlockCreation(ctx, e.Pos, e.msg)
@@ -281,36 +281,6 @@
 		if recording.Preimages != nil {
 			e.Preimages = recording.Preimages
 		}
-<<<<<<< HEAD
-=======
-		blockHash = block.Hash()
-	}
-
-	preimages, err := v.recordingDatabase.PreimagesFromRecording(chaincontext, recordingKV)
-	if err != nil {
-		return common.Hash{}, nil, nil, err
-	}
-	if keepReference {
-		prevHeader = nil
-	}
-	return blockHash, preimages, readBatchInfo, err
-}
-
-func (v *StatelessBlockValidator) ValidationEntryRecord(ctx context.Context, e *validationEntry, keepReference bool) error {
-	if e.Stage != ReadyForRecord {
-		return fmt.Errorf("validation entry should be ReadyForRecord, is: %v", e.Stage)
-	}
-	if e.PrevBlockHeader == nil {
-		e.Stage = Recorded
-		return nil
-	}
-	blockhash, preimages, readBatchInfo, err := v.RecordBlockCreation(ctx, e.PrevBlockHeader, e.msg, keepReference)
-	if err != nil {
-		return err
-	}
-	if blockhash != e.BlockHash {
-		return fmt.Errorf("recording failed: blockNum %d, hash expected %v, got %v", e.BlockNumber, e.BlockHash, blockhash)
->>>>>>> 0b32740d
 	}
 	if e.HasDelayedMsg {
 		delayedMsg, err := v.inboxTracker.GetDelayedMessageBytes(e.DelayedMsgNr)
