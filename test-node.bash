#!/usr/bin/env bash

set -e

NITRO_NODE_VERSION=offchainlabs/nitro-node:v2.0.8-5b9fe9c-dev
BLOCKSCOUT_VERSION=offchainlabs/blockscout:v1.0.0-c8db5b1

mydir=`dirname $0`
cd "$mydir"

if ! which docker-compose > /dev/null; then
    echo == Error! docker-compose not installed
    echo please install docker-compose and have it in PATH
    echo see https://docs.docker.com/compose/install/
    exit 1
fi

if [[ $# -gt 0 ]] && [[ $1 == "script" ]]; then
    shift
    docker-compose run testnode-scripts "$@"
    exit $?
fi

num_volumes=`docker volume ls --filter label=com.docker.compose.project=nitro -q | wc -l`

if [[ $num_volumes -eq 0 ]]; then
    force_init=true
else
    force_init=false
fi

run=true
force_build=false
validate=false
detach=false
blockscout=true
tokenbridge=true
consensusclient=false
redundantsequencers=0
dev_build=false
batchposters=1
<<<<<<< HEAD
devprivkey=b6b15c8cb491557369f3c7d2c287b053eb229daa9c22138887752191c9520659
=======
devprivkey=e887f7d17d07cc7b8004053fb8826f6657084e88904bb61590e498ca04704cf2
l1chainid=1337
>>>>>>> 2ca8a1a4
while [[ $# -gt 0 ]]; do
    case $1 in
        --init)
            if ! $force_init; then
                echo == Warning! this will remove all previous data
                read -p "are you sure? [y/n]" -n 1 response
                if [[ $response == "y" ]] || [[ $response == "Y" ]]; then
                    force_init=true
                    echo
                else
                    exit 0
                fi
            fi
            shift
            ;;
        --dev)
            dev_build=true
            shift
            ;;
        --build)
            force_build=true
            shift
            ;;
        --validate)
            validate=true
            shift
            ;;
        --no-blockscout)
            blockscout=false
            shift
            ;;
        --no-tokenbridge)
            tokenbridge=false
            shift
            ;;
        --no-run)
            run=false
            shift
            ;;
        --detach)
            detach=true
            shift
            ;;
        --batchposters)
            batchposters=$2
            if ! [[ $batchposters =~ [0-3] ]] ; then
                echo "batchposters must be between 0 and 3 value:$batchposters."
                exit 1
            fi
            shift
            shift
            ;;
        --consensusclient)
            consensusclient=true
            l1chainid=32382
            shift
            ;;
        --redundantsequencers)
            redundantsequencers=$2
            if ! [[ $redundantsequencers =~ [0-3] ]] ; then
                echo "redundantsequencers must be between 0 and 3 value:$redundantsequencers."
                exit 1
            fi
            shift
            shift
            ;;
        *)
            echo Usage: $0 \[OPTIONS..]
            echo        $0 script [SCRIPT-ARGS]
            echo
            echo OPTIONS:
            echo --build:           rebuild docker images
            echo --dev:             build nitro and blockscout dockers from source \(otherwise - pull docker\)
            echo --init:            remove all data, rebuild, deploy new rollup
            echo --validate:        heavy computation, validating all blocks in WASM
            echo --batchposters:    batch posters [0-3]
            echo --redundantsequencers redundant sequencers [0-3]
            echo --detach:          detach from nodes after running them
            echo --no-blockscout:   don\'t build or launch blockscout
            echo --no-tokenbridge:  don\'t build or launch tokenbridge
            echo --no-run:          does not launch nodes \(usefull with build or init\)
            echo
            echo script rus inside a separate docker. For SCRIPT-ARGS, run $0 script --help
            exit 0
    esac
done

if $force_init; then
  force_build=true
fi

if $dev_build; then
  if [[ "$(docker images -q nitro-node-dev:latest 2> /dev/null)" == "" ]]; then
    force_build=true
  fi
  if [[ "$(docker images -q blockscout:latest 2> /dev/null)" == "" ]]; then
    force_build=true
  fi
fi

NODES="sequencer"

if [ $redundantsequencers -gt 0 ]; then
    NODES="$NODES sequencer_b"
fi
if [ $redundantsequencers -gt 1 ]; then
    NODES="$NODES sequencer_c"
fi
if [ $redundantsequencers -gt 2 ]; then
    NODES="$NODES sequencer_d"
fi

if [ $batchposters -gt 0 ]; then
    NODES="$NODES poster"
fi
if [ $batchposters -gt 1 ]; then
    NODES="$NODES poster_b"
fi
if [ $batchposters -gt 2 ]; then
    NODES="$NODES poster_c"
fi


if $validate; then
    NODES="$NODES validator"
else
    NODES="$NODES staker-unsafe"
fi
if $blockscout; then
    NODES="$NODES blockscout"
fi
if $force_build; then
  echo == Building..
  if $dev_build; then
    docker build . -t nitro-node-dev --target nitro-node-dev
    if $blockscout; then
      docker build blockscout -t blockscout -f blockscout/docker/Dockerfile
    fi
  fi
  LOCAL_BUILD_NODES=testnode-scripts
  if $tokenbridge; then
    LOCAL_BUILD_NODES="$LOCAL_BUILD_NODES testnode-tokenbridge"
  fi
  docker-compose build --no-rm $LOCAL_BUILD_NODES
fi

if $dev_build; then
  docker tag nitro-node-dev:latest nitro-node-dev-testnode
  if $blockscout; then
    docker tag blockscout:latest blockscout-testnode
  fi
else
  docker pull $NITRO_NODE_VERSION
  docker tag $NITRO_NODE_VERSION nitro-node-dev-testnode
  if $blockscout; then
    docker pull $BLOCKSCOUT_VERSION
    docker tag $BLOCKSCOUT_VERSION blockscout-testnode
  fi
fi

if $force_build; then
    docker-compose build --no-rm $NODES testnode-scripts
fi

if $force_init; then
    echo == Removing old data..
    docker-compose down
    leftoverContainers=`docker container ls -a --filter label=com.docker.compose.project=nitro -q | xargs echo`
    if [ `echo $leftoverContainers | wc -w` -gt 0 ]; then
        docker rm $leftoverContainers
    fi
    docker volume prune -f --filter label=com.docker.compose.project=nitro

    echo == Generating l1 keys
    docker-compose run testnode-scripts write-accounts
    docker-compose run --entrypoint sh geth -c "echo passphrase > /datadir/passphrase"
    docker-compose run --entrypoint sh geth -c "chown -R 1000:1000 /keystore"
    docker-compose run --entrypoint sh geth -c "chown -R 1000:1000 /config"

    if $consensusclient; then
      echo == Writing configs
      docker-compose run testnode-scripts write-geth-genesis-config

      echo == Writing configs
      docker-compose run testnode-scripts write-prysm-config

      echo == Initializing go-ethereum genesis configuration
      docker-compose run geth init --datadir /root/.ethereum /config/geth_genesis.json

      echo == Starting geth
      docker-compose up -d geth

      echo == Creating prysm genesis
      docker-compose up create_beacon_chain_genesis

      echo == Running prysm
      docker-compose up -d prysm_beacon_chain
      docker-compose up -d prysm_validator
    else
      docker-compose up -d geth
    fi

    echo == Funding validator and sequencer
    docker-compose run testnode-scripts send-l1 --ethamount 1000 --to validator
    docker-compose run testnode-scripts send-l1 --ethamount 1000 --to sequencer

    echo == Deploying L2
    sequenceraddress=`docker-compose run testnode-scripts print-address --account sequencer | tail -n 1 | tr -d '\r\n'`

    docker-compose run --entrypoint /usr/local/bin/deploy poster --l1conn ws://geth:8546 --l1keystore /home/user/l1keystore --sequencerAddress $sequenceraddress --ownerAddress $sequenceraddress --l1DeployAccount $sequenceraddress --l1deployment /config/deployment.json --authorizevalidators 10 --wasmrootpath /home/user/target/machines --l1chainid=$l1chainid

    echo == Writing configs
    docker-compose run testnode-scripts write-config

    echo == Initializing redis
    docker-compose run testnode-scripts redis-init --redundancy $redundantsequencers

    docker-compose run testnode-scripts bridge-funds --ethamount 100000

    if $tokenbridge; then
        echo == Deploying token bridge
        docker-compose run -e ARB_KEY=$devprivkey -e ETH_KEY=$devprivkey testnode-tokenbridge gen:network
        docker-compose run --entrypoint sh testnode-tokenbridge -c "cat localNetwork.json"
        echo
    fi
fi

if $run; then
    UP_FLAG=""
    if $detach; then
        UP_FLAG="-d"
    fi

    echo == Launching Sequencer
    echo if things go wrong - use --init to create a new chain
    echo

    docker-compose up $UP_FLAG $NODES
fi<|MERGE_RESOLUTION|>--- conflicted
+++ resolved
@@ -39,12 +39,8 @@
 redundantsequencers=0
 dev_build=false
 batchposters=1
-<<<<<<< HEAD
 devprivkey=b6b15c8cb491557369f3c7d2c287b053eb229daa9c22138887752191c9520659
-=======
-devprivkey=e887f7d17d07cc7b8004053fb8826f6657084e88904bb61590e498ca04704cf2
 l1chainid=1337
->>>>>>> 2ca8a1a4
 while [[ $# -gt 0 ]]; do
     case $1 in
         --init)
