--- conflicted
+++ resolved
@@ -161,12 +161,7 @@
 	}, nil
 }
 
-<<<<<<< HEAD
-// The db passed in should already be prefixed to be local to the block validator
-func NewBlockValidator(inbox InboxTrackerInterface, streamer TransactionStreamerInterface, blockchain *core.BlockChain, db ethdb.Database, config *BlockValidatorConfig) (*BlockValidator, error) {
-=======
-func NewBlockValidator(inbox InboxTrackerInterface, streamer TransactionStreamerInterface, blockchain *core.BlockChain, config *BlockValidatorConfig, das das.DataAvailabilityService) (*BlockValidator, error) {
->>>>>>> c5f122ef
+func NewBlockValidator(inbox InboxTrackerInterface, streamer TransactionStreamerInterface, blockchain *core.BlockChain, db ethdb.Database, config *BlockValidatorConfig, das das.DataAvailabilityService) (*BlockValidator, error) {
 	CreateHostIoMachine()
 	concurrent := config.ConcurrentRunsLimit
 	if concurrent == 0 {
@@ -197,7 +192,6 @@
 	return validator, nil
 }
 
-<<<<<<< HEAD
 func (v *BlockValidator) readLastBlockValidatedDbInfo() error {
 	exists, err := v.db.Has(lastBlockValidatedInfoKey)
 	if err != nil {
@@ -234,11 +228,8 @@
 	return nil
 }
 
-func RecordBlockCreation(blockchain *core.BlockChain, prevHeader *types.Header, msg arbstate.MessageWithMetadata) (common.Hash, map[common.Hash][]byte, error) {
-=======
 // If msg is nil, this will record block creation up to the point where message would be accessed (for a "too far" proof)
 func RecordBlockCreation(blockchain *core.BlockChain, prevHeader *types.Header, msg *arbstate.MessageWithMetadata) (common.Hash, map[common.Hash][]byte, error) {
->>>>>>> c5f122ef
 	recordingdb, chaincontext, recordingKV, err := arbitrum.PrepareRecording(blockchain, prevHeader)
 	if err != nil {
 		return common.Hash{}, nil, err
