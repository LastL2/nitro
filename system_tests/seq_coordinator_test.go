//go:build redistest
// +build redistest

package arbtest

import (
	"context"
	"errors"
	"fmt"
	"math/big"
	"os"
	"testing"
	"time"

	"github.com/ethereum/go-ethereum/params"
	"github.com/go-redis/redis/v8"
	"github.com/offchainlabs/nitro/arbnode"
	"github.com/offchainlabs/nitro/arbstate"
	"github.com/offchainlabs/nitro/arbutil"
)

func initRedisForTest(t *testing.T, ctx context.Context, redisClient *redis.Client, nodeNames []string) {
	var priorities string
	for _, name := range nodeNames {
		priorities = priorities + name + ","
		redisClient.Del(ctx, arbnode.LIVELINESS_KEY_PREFIX+name)
	}
	priorities = priorities[:len(priorities)-1] // remove last ","
	Require(t, redisClient.Set(ctx, arbnode.PRIORITIES_KEY, priorities, time.Duration(0)).Err())
	for msg := 0; msg < 1000; msg++ {
		redisClient.Del(ctx, fmt.Sprintf("%s%d", arbnode.MESSAGE_KEY_PREFIX, msg))
	}
	redisClient.Del(ctx, arbnode.CHOSENSEQ_KEY, arbnode.MSG_COUNT_KEY)
}

func getTestRediUrl() string {
	redisUrl := os.Getenv("TEST_REDIS")
	if redisUrl == "" {
		redisUrl = "redis://localhost:6379/0"
	}
	return redisUrl
}

func TestSeqCoordinatorPriorities(t *testing.T) {
	ctx, cancel := context.WithCancel(context.Background())
	defer cancel()

	redisOptions, err := redis.ParseURL(getTestRediUrl())
	Require(t, err)
	nodeConfig := arbnode.NodeConfigL2Test
	nodeConfig.SeqCoordinator = true
	nodeConfig.SeqCoordinatorConfig = arbnode.TestSeqCoordinatorConfig

	l2Info := NewArbTestInfo(t, params.ArbitrumDevTestChainConfig().ChainID)

	// stdio protocol makes sure forwarder initialization doesn't fail
	nodeNames := []string{"stdio://A", "stdio://B", "stdio://C", "stdio://D", "stdio://E"}
	nodes := make([]*arbnode.Node, len(nodeNames))

	// init DB to known state
	initRedisForTest(t, ctx, redis.NewClient(redisOptions), nodeNames)

	createStartNode := func(nodeNum int) {
		nodeConfig.SeqCoordinatorConfig.MyUrl = nodeNames[nodeNum]
<<<<<<< HEAD
		_, node, _ := CreateTestL2WithConfig(t, ctx, l2Info, &nodeConfig, redis.NewClient(redisOptions), false)
		node.TxStreamer.StopAndWait() // prevent blocks from building
=======
		_, stack, chainDb, blockchain := createL2BlockChain(t, l2Info, params.ArbitrumDevTestChainConfig())
		node, err := arbnode.CreateNode(stack, chainDb, &nodeConfig, blockchain, nil, nil, nil, nil, redis.NewClient(redisOptions))
		Require(t, err)
		if msgNum > 0 {
			messages := make([]arbstate.MessageWithMetadata, msgNum)
			node.TxStreamer.AddMessages(0, true, messages)
		}
		node.TxPublisher.Start(ctx)
		node.SeqCoordinator.Start(ctx)
>>>>>>> 558350fe
		nodes[nodeNum] = node
	}

	trySequencing := func(nodeNum int) bool {
		node := nodes[nodeNum]
		curMsgs, err := node.TxStreamer.GetMessageCountSync()
		Require(t, err)
		err = node.SeqCoordinator.SequencingMessage(curMsgs, &arbstate.MessageWithMetadata{})
		if errors.Is(err, arbnode.ErrNotMainSequencer) {
			return false
		}
		Require(t, err)
		Require(t, node.TxStreamer.AddMessages(curMsgs, false, []arbstate.MessageWithMetadata{{}}))
		return true
	}

	// node(n) has higher prio than node(n+1), so should be impossible for more than one to succeed
	trySequencingEverywhere := func() int {
		succeeded := -1
		for nodeNum, node := range nodes {
			if node == nil {
				continue
			}
			if trySequencing(nodeNum) {
				if succeeded >= 0 {
					t.Fatal("sequnced succeeded in parallel",
						"index1:", succeeded, "debug", nodes[succeeded].SeqCoordinator.DebugPrint(),
						"index2:", nodeNum, "debug", node.SeqCoordinator.DebugPrint(),
						"now", time.Now().UnixMilli())
				}
				succeeded = nodeNum
			}
		}
		return succeeded
	}

	waitForMsgEverywhere := func(msgNum arbutil.MessageIndex) {
		for _, node := range nodes {
			if node == nil {
				continue
			}
			for attempts := 1; ; attempts++ {
				msgCount, err := node.TxStreamer.GetMessageCountSync()
				Require(t, err)
				if msgCount >= msgNum {
					break
				}
				if attempts > 10 {
					Fail(t, "timeout waiting for msg ", msgNum, " debug: ", node.SeqCoordinator.DebugPrint())
				}
				time.Sleep(nodeConfig.SeqCoordinatorConfig.UpdateInterval / 3)
			}
		}
	}

	killNode := func(nodeNum int) {
		nodes[nodeNum].StopAndWait()
		nodes[nodeNum] = nil
	}

	nodeForwardTarget := func(nodeNum int) int {
		fwTarget := nodes[nodeNum].TxPublisher.(*arbnode.Sequencer).ForwardTarget()
		if fwTarget == "" {
			return -1
		}
		for cNum, name := range nodeNames {
			if name == fwTarget {
				return cNum
			}
		}
		t.Fatal("Bad FW target")
		return -2
	}

	messagesPerRound := arbutil.MessageIndex(10)
	currentSequencer := 0
	sequencedMesssages := arbutil.MessageIndex(1) // we start with 1 so messageCountKey will be written

	t.Log("Starting node 0")
	// give node 0 room to set himself primary
	createStartNode(0)

	for attempts := 1; !trySequencing(0); attempts++ {
		if attempts > 10 {
			t.Fatal("failed first sequencing")
		}
		time.Sleep(time.Millisecond * 200)
	}
	sequencedMesssages++

	t.Log("Starting other nodes")

	for i := 1; i < len(nodes); i++ {
		createStartNode(i)
	}

	addNodes := false

	// remove sequencers one by one

	for {

		// all remaining nodes know which is the chosen one
		for i := currentSequencer + 1; i < len(nodes); i++ {
			for attempts := 1; nodeForwardTarget(i) != currentSequencer; attempts++ {
				if attempts > 10 {
					t.Fatal("initial forward target not set")
				}
				time.Sleep(time.Millisecond * 100)
			}
		}

		// sequencing suceeds only on the leder
		for i := arbutil.MessageIndex(0); i < messagesPerRound; i++ {
			if sequencer := trySequencingEverywhere(); sequencer != currentSequencer {
				Fail(t, "unexpected sequencer. expected: ", currentSequencer, " got ", sequencer)
			}
			sequencedMesssages++
		}

		if currentSequencer == len(nodes)-1 {
			addNodes = true
		}
		if addNodes {
			if currentSequencer == 0 {
				break
			}
			t.Log("adding node")
			currentSequencer--
			createStartNode(currentSequencer)
		} else {
			t.Log("killing node")
			killNode(currentSequencer)
			currentSequencer++
		}

		// cannot sequence until up to date with all messages
		for attempts := 0; ; attempts++ {
			sequencer := trySequencingEverywhere()
			if sequencer == -1 && attempts > 15 {
				Fail(t, "failed to sequence")
			}
			if sequencer != -1 {
				sequencedMesssages++
			}
			if sequencer == -1 ||
				(addNodes && (sequencer == currentSequencer+1)) {
				time.Sleep(nodeConfig.SeqCoordinatorConfig.LockoutDuration / 5)
				continue
			}
			if sequencer == currentSequencer {
				break
			}
			Fail(t, "unexpected sequencer", "expected", currentSequencer, "got", sequencer, "messages", sequencedMesssages)
		}

		// all nodes get messages
		waitForMsgEverywhere(sequencedMesssages)

		// can sequence after up to date
		for i := arbutil.MessageIndex(0); i < messagesPerRound; i++ {
			sequencer := trySequencingEverywhere()
			if sequencer != currentSequencer {
				Fail(t, "unexpected sequencer", "expected", currentSequencer, "got", sequencer, "messages", sequencedMesssages)
			}
			sequencedMesssages++
		}

		// all nodes get messages
		waitForMsgEverywhere(sequencedMesssages)
	}

	for nodeNum := range nodes {
		killNode(nodeNum)
	}

}

func TestSeqCoordinatorMessageSync(t *testing.T) {
	ctx, cancel := context.WithCancel(context.Background())
	defer cancel()

	nodeConfig := arbnode.NodeConfigL2Test
	nodeConfig.SeqCoordinator = true
	nodeConfig.SeqCoordinatorConfig = arbnode.TestSeqCoordinatorConfig

	nodeNames := []string{"stdio://A", "stdio://B"}

	redisOptions, err := redis.ParseURL(getTestRediUrl())
	Require(t, err)
	redisClient := redis.NewClient(redisOptions)

	initRedisForTest(t, ctx, redisClient, nodeNames)

	nodeConfig.SeqCoordinatorConfig.MyUrl = nodeNames[0]
	l2Info, nodeA, clientA := CreateTestL2WithConfig(t, ctx, nil, &nodeConfig, redis.NewClient(redisOptions), false)

	// wait for sequencerA to become master
	for {
		err := redisClient.Get(ctx, arbnode.CHOSENSEQ_KEY).Err()
		if errors.Is(err, redis.Nil) {
			time.Sleep(nodeConfig.SeqCoordinatorConfig.UpdateInterval)
			continue
		}
		Require(t, err)
		break
	}

	nodeConfig.SeqCoordinatorConfig.MyUrl = nodeNames[1]
	_, nodeB, clientB := CreateTestL2WithConfig(t, ctx, l2Info, &nodeConfig, redis.NewClient(redisOptions), false)

	l2Info.GenerateAccount("User2")

	tx := l2Info.PrepareTx("Owner", "User2", l2Info.TransferGas, big.NewInt(1e12), nil)

	err = clientA.SendTransaction(ctx, tx)
	Require(t, err)

	_, err = arbutil.EnsureTxSucceeded(ctx, clientA, tx)
	Require(t, err)

	_, err = arbutil.WaitForTx(ctx, clientB, tx.Hash(), time.Second*5)
	Require(t, err)
	l2balance, err := clientB.BalanceAt(ctx, l2Info.GetAddress("User2"), nil)
	Require(t, err)
	if l2balance.Cmp(big.NewInt(1e12)) != 0 {
		t.Fatal("Unexpected balance:", l2balance)
	}
	nodeA.StopAndWait()
	nodeB.StopAndWait()
}<|MERGE_RESOLUTION|>--- conflicted
+++ resolved
@@ -62,20 +62,8 @@
 
 	createStartNode := func(nodeNum int) {
 		nodeConfig.SeqCoordinatorConfig.MyUrl = nodeNames[nodeNum]
-<<<<<<< HEAD
 		_, node, _ := CreateTestL2WithConfig(t, ctx, l2Info, &nodeConfig, redis.NewClient(redisOptions), false)
 		node.TxStreamer.StopAndWait() // prevent blocks from building
-=======
-		_, stack, chainDb, blockchain := createL2BlockChain(t, l2Info, params.ArbitrumDevTestChainConfig())
-		node, err := arbnode.CreateNode(stack, chainDb, &nodeConfig, blockchain, nil, nil, nil, nil, redis.NewClient(redisOptions))
-		Require(t, err)
-		if msgNum > 0 {
-			messages := make([]arbstate.MessageWithMetadata, msgNum)
-			node.TxStreamer.AddMessages(0, true, messages)
-		}
-		node.TxPublisher.Start(ctx)
-		node.SeqCoordinator.Start(ctx)
->>>>>>> 558350fe
 		nodes[nodeNum] = node
 	}
 
