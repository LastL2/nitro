--- conflicted
+++ resolved
@@ -60,11 +60,8 @@
 	RequestTimeout:                5 * time.Second,
 	Enable:                        false,
 	RestfulClientAggregatorConfig: DefaultRestfulClientAggregatorConfig,
-<<<<<<< HEAD
+	L1ConnectionAttempts:          15,
 	PanicOnError:                  false,
-=======
-	L1ConnectionAttempts:          15,
->>>>>>> 658b00e4
 }
 
 /* TODO put these checks somewhere
