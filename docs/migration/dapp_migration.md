--- conflicted
+++ resolved
@@ -22,10 +22,6 @@
 - **Tighter Syncronization with L1 Block Numbers 🥳**:  L1 block number (accessed via `block.number` on L2) are updated more frequently in Nitro than in Arbitrum classic; expect them to be nearly real-time/ in sync with L1. 
 
 - **Frequent Timestamps 🥳**:  Timestamps (accessed via `block.timestamp` on L2) are updated every block based on the sequencer’s clock, it is no longer linked to the timestamp of the last L1 block.
-<<<<<<< HEAD
-- **L2 Block hash EVM Consistency 🥳**: L2 block hashes take the same format as on Ethereum (if you query it from the ArbSys precompile, not the one in `blockhash(uint256)`).
-=======
->>>>>>> 25ccd743
 
 - **L2 Block hash EVM Consistency 🥳**: L2 block hashes take the same format as on Ethereum (if you query it from the ArbSys precompile, not the one in `block.hash(uint256)`).
 
@@ -51,13 +47,10 @@
     - Auto-redeem will not be created if the user does not have enough balance to pay for `gasFeeCap * gasLimit` (meaning you can no longer set a max gas fee cap).
     - Deposited gas will be refunded to `excessFeeRefundAddress` if it cannot create an auto-redeem.
     - The user will be refunded the submission cost of their retryable if it is auto-redeemed.
-<<<<<<< HEAD
+    - The lifecycle of retryable tickets are now tracked differently. Previously there was a retryable ticket ID, which could be used to deterministically generate the expected tx hash. In Nitro, you instead have a retryable creation tx hash (which can be retrieved by the SDK's `L1ToL2Message.retryableCreationId` or calculated by calling  [L1ToL2Message.calculateSubmitRetryableId](https://github.com/OffchainLabs/arbitrum-sdk/blob/105bf73cb788231b6e63c510713f460b36699fcd/src/lib/message/L1ToL2Message.ts#L109-L155)). This value does not directly map into an expected tx hash where it was redeemed. You need to instead listen to the [RedeemScheduled](https://github.com/OffchainLabs/nitro/blob/ec70ed7527597e7e1e8380a59c07e8449885e408/contracts/src/precompiles/ArbRetryableTx.sol#L85-L93) event, which tells you the expected `retryTxHash` of that attempt.
+    - The retryTxHash is no longer deterministic solely based on the retryable ticket id; it is now a hash of the transaction input like a normal transaction (following the [Typed Tx Envelope standard](https://eips.ethereum.org/EIPS/eip-2718))
 - **Arbitrum blockhash**: `blockhash(x)` returns a cryptographically insecure, pseudo-random hash for `x` within the range `block.number - 256 <= x < block.number`. If `x` is outside of this range, `blockhash(x)` will return `0`. This includes `blockhash(block.number)`, which always returns `0` just like on Ethereum. The hashes returned do not come from L1.
 - **ArbSys precompile**: `ArbSys.getTransactionCount` and `ArbSys.getStorageAt` are removed in nitro
-=======
-    - The lifecycle of retryable tickets are now tracked differently. Previously there was a retryable ticket ID, which could be used to deterministically generate the expected tx hash. In Nitro, you instead have a retryable creation tx hash (which can be retrieved by the SDK's `L1ToL2Message.retryableCreationId` or calculated by calling  [L1ToL2Message.calculateSubmitRetryableId](https://github.com/OffchainLabs/arbitrum-sdk/blob/105bf73cb788231b6e63c510713f460b36699fcd/src/lib/message/L1ToL2Message.ts#L109-L155)). This value does not directly map into an expected tx hash where it was redeemed. You need to instead listen to the [RedeemScheduled](https://github.com/OffchainLabs/nitro/blob/ec70ed7527597e7e1e8380a59c07e8449885e408/contracts/src/precompiles/ArbRetryableTx.sol#L85-L93) event, which tells you the expected `retryTxHash` of that attempt.
-    - The retryTxHash is no longer deterministic solely based on the retryable ticket id; it is now a hash of the transaction input like a normal transaction (following the [Typed Tx Envelope standard](https://eips.ethereum.org/EIPS/eip-2718))
->>>>>>> 25ccd743
 
 #### Protocol Contracts 
 
