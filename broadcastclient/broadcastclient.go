--- conflicted
+++ resolved
@@ -30,13 +30,8 @@
 )
 
 type FeedConfig struct {
-<<<<<<< HEAD
 	Output wsbroadcastserver.BroadcasterConfig `koanf:"output" reload:"hot"`
-	Input  BroadcastClientConfig               `koanf:"input"`
-=======
-	Output wsbroadcastserver.BroadcasterConfig `koanf:"output"`
 	Input  Config                              `koanf:"input"`
->>>>>>> 207827de
 }
 
 func FeedConfigAddOptions(prefix string, f *flag.FlagSet, feedInputEnable bool, feedOutputEnable bool) {
