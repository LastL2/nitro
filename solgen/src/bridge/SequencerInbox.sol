--- conflicted
+++ resolved
@@ -8,12 +8,9 @@
 import "./IBridge.sol";
 import "./ISequencerInbox.sol";
 import "./Messages.sol";
-<<<<<<< HEAD
+
 import { GasRefundEnabled, IGasRefunder } from "../libraries/IGasRefunder.sol";
-=======
-import "../libraries/IGasRefunder.sol";
 import "../libraries/DelegateCallAware.sol";
->>>>>>> e8efa7ba
 import { MAX_DATA_SIZE } from "../libraries/Constants.sol";
 
 /**
@@ -23,11 +20,7 @@
  * in the delayed inbox (Bridge.sol). If items in the delayed inbox are not included by a
  * sequencer within a time limit they can be force included into the rollup inbox by anyone.
  */
-<<<<<<< HEAD
-contract SequencerInbox is ISequencerInbox, GasRefundEnabled {
-=======
-contract SequencerInbox is DelegateCallAware, ISequencerInbox {
->>>>>>> e8efa7ba
+contract SequencerInbox is DelegateCallAware, GasRefundEnabled, ISequencerInbox {
     bytes32[] public override inboxAccs;
     uint256 public totalDelayedMessagesRead;
 
